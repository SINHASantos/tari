function mapEnvs(options) {
  const res = {};
  if (options.blocks_behind_before_considered_lagging) {
    res.TARI_BASE_NODE__LOCALNET__BLOCKS_BEHIND_BEFORE_CONSIDERED_LAGGING =
      options.blocks_behind_before_considered_lagging;
  }
  if (options.pruningHorizon) {
    // In the config toml file: `base_node.network.pruning_horizon` with `network = localnet`
    res.TARI_BASE_NODE__LOCALNET__PRUNING_HORIZON = options.pruningHorizon;
    res.TARI_BASE_NODE__LOCALNET__PRUNED_MODE_CLEANUP_INTERVAL = 1;
  }
  if ("num_confirmations" in options) {
    res.TARI_WALLET__TRANSACTION_NUM_CONFIRMATIONS_REQUIRED =
      options.num_confirmations;
  }
  if (options.routingMechanism) {
    // In the config toml file: `wallet.transaction_routing_mechanism`
    res.TARI_WALLET__TRANSACTION_ROUTING_MECHANISM = options.routingMechanism;
  }
  if (options.broadcastMonitoringTimeout) {
    res.TARI_WALLET__TRANSACTION_BROADCAST_MONITORING_TIMEOUT =
      options.broadcastMonitoringTimeout;
  } else {
    res.TARI_WALLET__TRANSACTION_BROADCAST_MONITORING_TIMEOUT = 3;
  }
  if ("mineOnTipOnly" in options) {
    res.TARI_MINING_NODE__MINE_ON_TIP_ONLY = options.mineOnTipOnly.toString();
  }
  if (options.numMiningThreads) {
    res.TARI_MINING_NODE__NUM_MINING_THREADS = options.numMiningThreads;
  }

  if (options.network) {
    res.TARI_BASE_NODE__NETWORK = options.network;
  }
  if (options.transport) {
    res.TARI_BASE_NODE__LOCALNET__TRANSPORT = options.transport;
    res.TARI_BASE_NODE__STIBBONS__TRANSPORT = options.transport;
  }
  if (options.common && options.common.auto_update) {
    let { auto_update } = options.common;
    if (auto_update.enabled) {
      res.TARI_COMMON__LOCALNET__AUTO_UPDATE__ENABLED = auto_update.enabled
        ? "true"
        : "false";
    }
    if (auto_update.check_interval) {
      res.TARI_COMMON__LOCALNET__AUTO_UPDATE__CHECK_INTERVAL =
        auto_update.check_interval;
    }
    if (auto_update.dns_hosts) {
      res.TARI_COMMON__LOCALNET__AUTO_UPDATE__DNS_HOSTS =
        auto_update.dns_hosts.join(",");
    }
    if (auto_update.hashes_url) {
      res.TARI_COMMON__LOCALNET__AUTO_UPDATE__HASHES_URL =
        auto_update.hashes_url;
    }
    if (auto_update.hashes_sig_url) {
      res.TARI_COMMON__LOCALNET__AUTO_UPDATE__HASHES_SIG_URL =
        auto_update.hashes_sig_url;
    }
  }
  return res;
}

function baseEnvs(peerSeeds = [], forceSyncPeers = [], committee = []) {
  const envs = {
    RUST_BACKTRACE: 1,
    TARI_BASE_NODE__NETWORK: "localnet",
    TARI_WALLET__NETWORK: "localnet",
    TARI_MINER__NETWORK: "localnet",
    TARI_COMMON__NETWORK: "localnet",
    TARI_BASE_NODE__LOCALNET__DATA_DIR: "localnet",
    TARI_BASE_NODE__LOCALNET__DB_TYPE: "lmdb",
    TARI_BASE_NODE__LOCALNET__ORPHAN_STORAGE_CAPACITY: "10",
    TARI_BASE_NODE__LOCALNET__PRUNING_HORIZON: "0",
    TARI_BASE_NODE__LOCALNET__PRUNED_MODE_CLEANUP_INTERVAL: "10000",
    TARI_BASE_NODE__LOCALNET__CORE_THREADS: "10",
    TARI_BASE_NODE__LOCALNET__MAX_THREADS: "512",
    TARI_BASE_NODE__LOCALNET__IDENTITY_FILE: "none.json",
    TARI_BASE_NODE__LOCALNET__BASE_NODE_TOR_IDENTITY_FILE: "torid.json",
    TARI_BASE_NODE__LOCALNET__WALLET_IDENTITY_FILE: "walletid.json",
    TARI_BASE_NODE__LOCALNET__CONSOLE_WALLET_IDENTITY_FILE: "cwalletid.json",
    TARI_BASE_NODE__LOCALNET__WALLET_TOR_IDENTITY_FILE: "wallettorid.json",
    TARI_BASE_NODE__LOCALNET__CONSOLE_WALLET_TOR_IDENTITY_FILE: "none.json",
    TARI_BASE_NODE__LOCALNET__ALLOW_TEST_ADDRESSES: true,
    TARI_BASE_NODE__GRPC_ENABLED: true,
    TARI_BASE_NODE__LOCALNET__ENABLE_WALLET: false,
    TARI_COMMON__LOCALNET__DNS_SEEDS_USE_DNSSEC: "false",
    TARI_COMMON__LOCALNET__DNS_SEEDS: "",
    TARI_BASE_NODE__LOCALNET__BLOCK_SYNC_STRATEGY: "ViaBestChainMetadata",
    TARI_BASE_NODE__LOCALNET__ORPHAN_DB_CLEAN_OUT_THRESHOLD: "0",
    TARI_BASE_NODE__LOCALNET__MAX_RANDOMX_VMS: "1",
    TARI_BASE_NODE__LOCALNET__AUTO_PING_INTERVAL: "15",
    TARI_BASE_NODE__LOCALNET__FLOOD_BAN_MAX_MSG_COUNT: "100000",
<<<<<<< HEAD
    TARI_MERGE_MINING_PROXY__MONEROD_URL:
      "http://monero-stagenet.exan.tech:38081",
    TARI_MERGE_MINING_PROXY__MONEROD_USE_AUTH: false,
    TARI_MERGE_MINING_PROXY__MONEROD_USERNAME: '""',
    TARI_MERGE_MINING_PROXY__MONEROD_PASSWORD: '""',
=======
    TARI_MERGE_MINING_PROXY__LOCALNET__MONEROD_URL: [
      "http://stagenet.xmr-tw.org:38081",
      "http://stagenet.community.xmr.to:38081",
      "http://monero-stagenet.exan.tech:38081",
      "http://xmr-lux.boldsuck.org:38081",
      "http://singapore.node.xmr.pm:38081",
    ],
    TARI_MERGE_MINING_PROXY__LOCALNET__MONEROD_USE_AUTH: false,
    TARI_MERGE_MINING_PROXY__LOCALNET__MONEROD_USERNAME: '""',
    TARI_MERGE_MINING_PROXY__LOCALNET__MONEROD_PASSWORD: '""',
>>>>>>> 5b0c7c94
    TARI_BASE_NODE__LOCALNET__DB_INIT_SIZE_MB: 100,
    TARI_BASE_NODE__LOCALNET__DB_RESIZE_THRESHOLD_MB: 10,
    TARI_BASE_NODE__LOCALNET__DB_GROW_SIZE_MB: 20,
    TARI_MERGE_MINING_PROXY__LOCALNET__WAIT_FOR_INITIAL_SYNC_AT_STARTUP: false,
    TARI_MINING_NODE__NUM_MINING_THREADS: "1",
    TARI_MINING_NODE__MINE_ON_TIP_ONLY: true,
<<<<<<< HEAD
    TARI_MINING_NODE__VALIDATE_TIP_TIMEOUT_SEC: 2,
    TARI_WALLET__GRPC_ENABLED: true,
    TARI_WALLET__SCAN_FOR_UTXO_INTERVAL: 5,
=======
    TARI_MINING_NODE__VALIDATE_TIP_TIMEOUT_SEC: 1,
>>>>>>> 5b0c7c94
  };
  if (forceSyncPeers.length > 0) {
    envs.TARI_BASE_NODE__LOCALNET__FORCE_SYNC_PEERS = forceSyncPeers.join(",");
  }
  if (peerSeeds.length > 0) {
    envs.TARI_COMMON__LOCALNET__PEER_SEEDS = peerSeeds.join(",");
  }
  if (committee.length != 0) {
    envs.TARI_DAN_NODE__LOCALNET__COMMITTEE = committee;
  }

  return envs;
}

function createEnv(
  _name = "config_identity",
  isWallet = false,
  nodeFile = "newnodeid.json",
  walletGrpcAddress = "127.0.0.1",
  walletGrpcPort = "8082",
  walletPort = "8083",
  baseNodeGrpcAddress = "127.0.0.1",
  baseNodeGrpcPort = "8080",
  baseNodePort = "8081",
  proxyFullAddress = "127.0.0.1:8084",
  transcoderFullAddress = "127.0.0.1:8085",
  options,
  peerSeeds = [],
  _txnSendingMechanism = "DirectAndStoreAndForward",
  forceSyncPeers = [],
  committee = []
) {
  const envs = baseEnvs(peerSeeds, forceSyncPeers, committee);
  const network =
    options && options.network ? options.network.toUpperCase() : "LOCALNET";
  const configEnvs = {
<<<<<<< HEAD
    ["TARI_BASE_NODE__GRPC_ADDRESS"]: `${baseNodeGrpcAddress}:${baseNodeGrpcPort}`,
    ["TARI_WALLET__GRPC_ADDRESS"]: `${walletGrpcAddress}:${walletGrpcPort}`,
    ["TARI_MERGE_MINING_PROXY__BASE_NODE_GRPC_ADDRESS"]: `${baseNodeGrpcAddress}:${baseNodeGrpcPort}`,
    ["TARI_MERGE_MINING_PROXY__WALLET_GRPC_ADDRESS"]: `${walletGrpcAddress}:${walletGrpcPort}`,
=======
    [`TARI_BASE_NODE__${network}__GRPC_BASE_NODE_ADDRESS`]: `${baseNodeGrpcAddress}:${baseNodeGrpcPort}`,
    [`TARI_WALLET__GRPC_ADDRESS`]: `${walletGrpcAddress}:${walletGrpcPort}`,

>>>>>>> 5b0c7c94
    [`TARI_BASE_NODE__${network}__BASE_NODE_IDENTITY_FILE`]: `${nodeFile}`,

    [`TARI_BASE_NODE__${network}__TRANSPORT`]: "tcp",
    [`TARI_BASE_NODE__${network}__TCP_LISTENER_ADDRESS`]:
      "/ip4/127.0.0.1/tcp/" + (isWallet ? `${walletPort}` : `${baseNodePort}`),
    [`TARI_BASE_NODE__${network}__PUBLIC_ADDRESS`]:
      "/ip4/127.0.0.1/tcp/" + (isWallet ? `${walletPort}` : `${baseNodePort}`),

    [`TARI_WALLET__${network}__TRANSPORT`]: "tcp",
    [`TARI_WALLET__${network}__TCP_LISTENER_ADDRESS`]: `/ip4/127.0.0.1/tcp/${walletPort}`,
    [`TARI_WALLET__${network}__PUBLIC_ADDRESS`]: `/ip4/127.0.0.1/tcp/${walletPort}`,

    [`TARI_MERGE_MINING_PROXY__PROXY_HOST_ADDRESS`]: `${proxyFullAddress}`,
    [`TARI_STRATUM_TRANSCODER__${network}__TRANSCODER_HOST_ADDRESS`]: `${transcoderFullAddress}`,
  };

  return { ...envs, ...configEnvs, ...mapEnvs(options || {}) };
}

module.exports = {
  createEnv,
};<|MERGE_RESOLUTION|>--- conflicted
+++ resolved
@@ -94,14 +94,7 @@
     TARI_BASE_NODE__LOCALNET__MAX_RANDOMX_VMS: "1",
     TARI_BASE_NODE__LOCALNET__AUTO_PING_INTERVAL: "15",
     TARI_BASE_NODE__LOCALNET__FLOOD_BAN_MAX_MSG_COUNT: "100000",
-<<<<<<< HEAD
-    TARI_MERGE_MINING_PROXY__MONEROD_URL:
-      "http://monero-stagenet.exan.tech:38081",
-    TARI_MERGE_MINING_PROXY__MONEROD_USE_AUTH: false,
-    TARI_MERGE_MINING_PROXY__MONEROD_USERNAME: '""',
-    TARI_MERGE_MINING_PROXY__MONEROD_PASSWORD: '""',
-=======
-    TARI_MERGE_MINING_PROXY__LOCALNET__MONEROD_URL: [
+    TARI_MERGE_MINING_PROXY__MONEROD_URL: [
       "http://stagenet.xmr-tw.org:38081",
       "http://stagenet.community.xmr.to:38081",
       "http://monero-stagenet.exan.tech:38081",
@@ -111,20 +104,15 @@
     TARI_MERGE_MINING_PROXY__LOCALNET__MONEROD_USE_AUTH: false,
     TARI_MERGE_MINING_PROXY__LOCALNET__MONEROD_USERNAME: '""',
     TARI_MERGE_MINING_PROXY__LOCALNET__MONEROD_PASSWORD: '""',
->>>>>>> 5b0c7c94
     TARI_BASE_NODE__LOCALNET__DB_INIT_SIZE_MB: 100,
     TARI_BASE_NODE__LOCALNET__DB_RESIZE_THRESHOLD_MB: 10,
     TARI_BASE_NODE__LOCALNET__DB_GROW_SIZE_MB: 20,
     TARI_MERGE_MINING_PROXY__LOCALNET__WAIT_FOR_INITIAL_SYNC_AT_STARTUP: false,
     TARI_MINING_NODE__NUM_MINING_THREADS: "1",
     TARI_MINING_NODE__MINE_ON_TIP_ONLY: true,
-<<<<<<< HEAD
-    TARI_MINING_NODE__VALIDATE_TIP_TIMEOUT_SEC: 2,
+    TARI_MINING_NODE__VALIDATE_TIP_TIMEOUT_SEC: 1,
     TARI_WALLET__GRPC_ENABLED: true,
     TARI_WALLET__SCAN_FOR_UTXO_INTERVAL: 5,
-=======
-    TARI_MINING_NODE__VALIDATE_TIP_TIMEOUT_SEC: 1,
->>>>>>> 5b0c7c94
   };
   if (forceSyncPeers.length > 0) {
     envs.TARI_BASE_NODE__LOCALNET__FORCE_SYNC_PEERS = forceSyncPeers.join(",");
@@ -161,16 +149,11 @@
   const network =
     options && options.network ? options.network.toUpperCase() : "LOCALNET";
   const configEnvs = {
-<<<<<<< HEAD
-    ["TARI_BASE_NODE__GRPC_ADDRESS"]: `${baseNodeGrpcAddress}:${baseNodeGrpcPort}`,
-    ["TARI_WALLET__GRPC_ADDRESS"]: `${walletGrpcAddress}:${walletGrpcPort}`,
-    ["TARI_MERGE_MINING_PROXY__BASE_NODE_GRPC_ADDRESS"]: `${baseNodeGrpcAddress}:${baseNodeGrpcPort}`,
-    ["TARI_MERGE_MINING_PROXY__WALLET_GRPC_ADDRESS"]: `${walletGrpcAddress}:${walletGrpcPort}`,
-=======
     [`TARI_BASE_NODE__${network}__GRPC_BASE_NODE_ADDRESS`]: `${baseNodeGrpcAddress}:${baseNodeGrpcPort}`,
     [`TARI_WALLET__GRPC_ADDRESS`]: `${walletGrpcAddress}:${walletGrpcPort}`,
 
->>>>>>> 5b0c7c94
+    ["TARI_MERGE_MINING_PROXY__BASE_NODE_GRPC_ADDRESS"]: `${baseNodeGrpcAddress}:${baseNodeGrpcPort}`,
+    ["TARI_MERGE_MINING_PROXY__WALLET_GRPC_ADDRESS"]: `${walletGrpcAddress}:${walletGrpcPort}`,
     [`TARI_BASE_NODE__${network}__BASE_NODE_IDENTITY_FILE`]: `${nodeFile}`,
 
     [`TARI_BASE_NODE__${network}__TRANSPORT`]: "tcp",

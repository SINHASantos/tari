@reorg
Feature: Reorgs

  @critical
  Scenario: Simple reorg to stronger chain
    Given I have a base node B
    And I have wallet WB connected to base node B
    And I have mining node BM connected to base node B and wallet WB
<<<<<<< HEAD
    When I stop SA
    And mining node BM mines 3 blocks
    Given I have a base node C connected to seed SA
    And I have wallet WC connected to base node C
    And I have mining node CM connected to base node C and wallet WC
    And mining node CM mines 15 blocks
=======
    And mining node BM mines 3 blocks with min difficulty 1 and max difficulty 1
    Given I have a base node C
    And I have wallet WC connected to base node C
    And I have mining node CM connected to base node C and wallet WC
    And mining node CM mines 10 blocks with min difficulty 1 and max difficulty 9999999999
>>>>>>> f27cc244
    Then node B is at height 3
    And node C is at height 10
    Given I have a base node SA connected to nodes B,C
    Then node SA is at height 10
    And node B is at height 10
    And node C is at height 10

  @critical
  Scenario: Node rolls back reorg on invalid block
    Given I have a seed node SA
    And I have a base node B connected to seed SA
    When I mine 5 blocks on B
    Then node B is at height 5
    When I save the tip on B as BTip1
  # Try a few times to insert an invalid block
    And I mine a block on B at height 3 with an invalid MMR
    And I mine a block on B at height 3 with an invalid MMR
    And I mine a block on B at height 4 with an invalid MMR
    And I mine a block on B at height 4 with an invalid MMR
    Then node B is at tip BTip1



  @critical @reorg @flaky
  Scenario: Pruned mode reorg
    Given I have a base node NODE1 connected to all seed nodes
    When I mine 5 blocks on NODE1
    Then all nodes are at height 5
    Given I have a pruned node PNODE2 connected to node NODE1 with pruning horizon set to 5
    When I mine 4 blocks on NODE1
    Then all nodes are at height 9
    When I mine 5 blocks on PNODE2
    Then all nodes are at height 14
    When I stop PNODE2
    And I mine 3 blocks on NODE1
    And I stop NODE1
    And I start PNODE2
    And I mine 6 blocks on PNODE2
    When I start NODE1
    Then all nodes are at height 20

@critical @reorg @flaky
  Scenario: Pruned mode reorg past horizon
    Given I have a base node NODE1 connected to all seed nodes
    When I mine a block on NODE1 with coinbase CB1
    Given I have a base node NODE2 connected to node NODE1
<<<<<<< HEAD
=======
    Then all nodes are at height 1
>>>>>>> f27cc244
    And I stop NODE1
    When I mine 19 blocks on NODE2
    And node NODE2 is at height 20
    And I stop NODE2
    And I start NODE1
    When I mine 3 blocks on NODE1
    When I create a transaction TX1 spending CB1 to UTX1
    When I submit transaction TX1 to NODE1
    Then NODE1 has TX1 in MEMPOOL state
    When I mine 6 blocks on NODE1
    Given I have a pruned node PNODE1 connected to node NODE1 with pruning horizon set to 5
    Then node PNODE1 is at height 10
    When I start NODE2
    Then all nodes are at height 20
    # Because TX1 should have been re_orged out we should be able to spend CB1 again
    When I create a transaction TX2 spending CB1 to UTX2
    When I submit transaction TX2 to PNODE1
    Then PNODE1 has TX2 in MEMPOOL state

Scenario Outline: Massive multiple reorg
        #
        # Chain 1a:
        #   Mine X1 blocks (orphan_storage_capacity default set to 10)
        #
    Given I have a seed node SEED_A1
        # Add multiple base nodes to ensure more robust comms
    And I have a base node NODE_A1 connected to seed SEED_A1
    And I have a base node NODE_A2 connected to seed SEED_A1
    When I mine <X1> blocks on SEED_A1
    Then node NODE_A1 is at height <X1>
    Then node NODE_A2 is at height <X1>
        #
        # Chain 1b:
        #   Mine Y1 blocks (orphan_storage_capacity default set to 10)
        #
    And I have a seed node SEED_A2
        # Add multiple base nodes to ensure more robust comms
    And I have a base node NODE_A3 connected to seed SEED_A2
    And I have a base node NODE_A4 connected to seed SEED_A2
    When I mine <Y1> blocks on SEED_A2
    Then node NODE_A3 is at height <Y1>
    Then node NODE_A4 is at height <Y1>
        #
        # Connect Chain 1a and 1b
        #
    And I connect node NODE_A1 to node NODE_A3 and wait 1 seconds
    And I connect node NODE_A2 to node NODE_A4 and wait 1 seconds
    And I connect node SEED_A1 to node SEED_A2 and wait <SYNC_TIME> seconds
    Then node SEED_A1 is at the same height as node SEED_A2
    When I mine 10 blocks on SEED_A1
    Then node SEED_A2 is at the same height as node SEED_A1
    Then node NODE_A1 is at the same height as node SEED_A1
    Then node NODE_A2 is at the same height as node SEED_A1
    Then node NODE_A3 is at the same height as node SEED_A1
    Then node NODE_A4 is at the same height as node SEED_A1
        #
        # Chain 2a:
        #   Mine X2 blocks (orphan_storage_capacity default set to 10)
        #
    Given I have a seed node SEED_B1
        # Add multiple base nodes to ensure more robust comms
    And I have a base node NODE_B1 connected to seed SEED_B1
    And I have a base node NODE_B2 connected to seed SEED_B1
    When I mine <X2> blocks on SEED_B1
    Then node NODE_B1 is at height <X2>
    Then node NODE_B2 is at height <X2>
        #
        # Chain 2b:
        #   Mine Y2 blocks (orphan_storage_capacity default set to 10)
        #
    And I have a seed node SEED_B2
        # Add multiple base nodes to ensure more robust comms
    And I have a base node NODE_B3 connected to seed SEED_B2
    And I have a base node NODE_B4 connected to seed SEED_B2
    When I mine <Y2> blocks on SEED_B2
    Then node NODE_B3 is at height <Y2>
    Then node NODE_B4 is at height <Y2>
        #
        # Connect Chain 2a and 2b
        #
    And I connect node NODE_B1 to node NODE_B3 and wait 1 seconds
    And I connect node NODE_B2 to node NODE_B4 and wait 1 seconds
    And I connect node SEED_B1 to node SEED_B2 and wait <SYNC_TIME> seconds
    Then node SEED_B1 is at the same height as node SEED_B2
    When I mine 10 blocks on SEED_B1
    Then node SEED_B2 is at the same height as node SEED_B1
    Then node NODE_B1 is at the same height as node SEED_B1
    Then node NODE_B2 is at the same height as node SEED_B1
    Then node NODE_B3 is at the same height as node SEED_B1
    Then node NODE_B4 is at the same height as node SEED_B1
        #
        # Connect Chain 1 and 2
        #
    And I connect node NODE_A1 to node NODE_B1 and wait 1 seconds
    And I connect node NODE_A3 to node NODE_B3 and wait 1 seconds
    And I connect node SEED_A1 to node SEED_B1 and wait <SYNC_TIME> seconds
    Then node SEED_A1 is at the same height as node SEED_B1
    When I mine 10 blocks on SEED_A1
    Then all nodes are at the same height as node SEED_A1
    @critical @broken
    Examples:
        | X1     | Y1     | X2    | Y2   | SYNC_TIME |
        | 5      | 10     | 15    | 20   | 20        |

    @long-running
    Examples:
        | X1     | Y1     | X2    | Y2   | SYNC_TIME |
        | 100    | 125    | 150   | 175  | 30        |
        | 1010   | 1110   | 1210  | 1310 | 60        |

Scenario Outline: Massive reorg simple case
        #
        # Chain 1a:
        #   Mine X1 blocks (orphan_storage_capacity default set to 10)
        #
    Given I have a seed node SEED_A1
        # Add multiple base nodes to ensure more robust comms
    And I have a base node NODE_A1 connected to seed SEED_A1
    And I have a base node NODE_A2 connected to seed SEED_A1
    When I mine <X1> blocks on SEED_A1
    Then node NODE_A1 is at height <X1>
    Then node NODE_A2 is at height <X1>
        #
        # Chain 1b:
        #   Mine Y1 blocks (orphan_storage_capacity default set to 10)
        #
    And I have a seed node SEED_A2
        # Add multiple base nodes to ensure more robust comms
    And I have a base node NODE_A3 connected to seed SEED_A2
    And I have a base node NODE_A4 connected to seed SEED_A2
    When I mine <Y1> blocks on SEED_A2
    Then node NODE_A3 is at height <Y1>
    Then node NODE_A4 is at height <Y1>
        #
        # Connect Chain 1a and 1b
        #
#    And I connect node NODE_A1 to node NODE_A3 and wait 1 seconds
#    And I connect node NODE_A2 to node NODE_A4 and wait 1 seconds
        # Note: If the above two lines are included in the test, the 500+ case sometimes
        #       passes as well.
    And I connect node SEED_A1 to node SEED_A2 and wait <SYNC_TIME> seconds
    Then node SEED_A1 is at the same height as node SEED_A2
    When I mine 10 blocks on SEED_A1
    Then all nodes are at the same height as node SEED_A1
    @critical @broken
    Examples:
        | X1     | Y1     | SYNC_TIME |
        | 5      | 10     | 20        |

    @long-running
    Examples:
        | X1     | Y1     | SYNC_TIME |
        | 100    | 125    | 30        |
        | 1010   | 1110   | 60        |<|MERGE_RESOLUTION|>--- conflicted
+++ resolved
@@ -6,20 +6,11 @@
     Given I have a base node B
     And I have wallet WB connected to base node B
     And I have mining node BM connected to base node B and wallet WB
-<<<<<<< HEAD
-    When I stop SA
-    And mining node BM mines 3 blocks
-    Given I have a base node C connected to seed SA
-    And I have wallet WC connected to base node C
-    And I have mining node CM connected to base node C and wallet WC
-    And mining node CM mines 15 blocks
-=======
     And mining node BM mines 3 blocks with min difficulty 1 and max difficulty 1
     Given I have a base node C
     And I have wallet WC connected to base node C
     And I have mining node CM connected to base node C and wallet WC
     And mining node CM mines 10 blocks with min difficulty 1 and max difficulty 9999999999
->>>>>>> f27cc244
     Then node B is at height 3
     And node C is at height 10
     Given I have a base node SA connected to nodes B,C
@@ -66,15 +57,11 @@
     Given I have a base node NODE1 connected to all seed nodes
     When I mine a block on NODE1 with coinbase CB1
     Given I have a base node NODE2 connected to node NODE1
-<<<<<<< HEAD
-=======
     Then all nodes are at height 1
->>>>>>> f27cc244
     And I stop NODE1
     When I mine 19 blocks on NODE2
     And node NODE2 is at height 20
     And I stop NODE2
-    And I start NODE1
     When I mine 3 blocks on NODE1
     When I create a transaction TX1 spending CB1 to UTX1
     When I submit transaction TX1 to NODE1

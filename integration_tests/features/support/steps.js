--- conflicted
+++ resolved
@@ -867,11 +867,7 @@
 );
 
 When(
-<<<<<<< HEAD
   /mining node (.*) mines (\d+) blocks on (.*)/,
-=======
-  /mining node (.*) mines (\d+) blocks/,
->>>>>>> d678a981
   { timeout: 600 * 1000 },
   async function (miner, numBlocks) {
     let miningNode = this.getMiningNode(miner);

--- conflicted
+++ resolved
@@ -30,7 +30,7 @@
     time::Duration,
 };
 
-use cucumber::{event::ScenarioFinished, given, then, when, World as _};
+use cucumber::{event::ScenarioFinished, gherkin::Scenario, given, then, when, World as _};
 use indexmap::IndexMap;
 use log::*;
 use tari_app_grpc::tari_rpc::{TransactionKernel, TransactionOutput};
@@ -40,19 +40,11 @@
 use tari_integration_tests::error::GrpcBaseNodeError;
 use tari_wallet_grpc_client::grpc::GetIdentityRequest;
 use thiserror::Error;
-<<<<<<< HEAD
-use utils::miner::{mine_block_with_coinbase_on_node, mine_blocks_without_wallet};
-=======
 use tokio::runtime::Runtime;
-use utils::{
-    miner::{mine_block_with_coinbase_on_node, mine_blocks, mine_blocks_without_wallet, register_miner_process},
-    wallet_process::spawn_wallet,
-};
->>>>>>> f3ac8c42
 
 use crate::utils::{
     base_node_process::{spawn_base_node, BaseNodeProcess},
-    miner::{register_miner_process, MinerProcess},
+    miner::{mine_block_with_coinbase_on_node, mine_blocks_without_wallet, register_miner_process, MinerProcess},
     wallet_process::{spawn_wallet, WalletProcess},
 };
 
@@ -140,11 +132,7 @@
         self.seed_nodes.as_slice()
     }
 
-<<<<<<< HEAD
     pub async fn after(&mut self, _scenario: &Scenario) {
-=======
-    pub async fn after(&mut self) {
->>>>>>> f3ac8c42
         self.base_nodes.clear();
         self.seed_nodes.clear();
         self.wallets.clear();
@@ -408,7 +396,7 @@
     info!(
         target: LOG_TARGET_STDOUT,
         "{}",
-        str::from_utf8(&*buffer.lock().unwrap()).unwrap()
+        str::from_utf8(&buffer.lock().unwrap()).unwrap()
     );
     buffer.lock().unwrap().clear();
 }
@@ -436,7 +424,7 @@
         //        .summarized()
         //        .assert_normalized(),
         //)
-        .after(move |_feature, _rule, _scenario, ev, maybe_world| {
+        .after(move |_feature, _rule, scenario, ev, maybe_world| {
             let stdout_buffer = stdout_buffer_clone.clone();
             Box::pin(async move {
                 flush_stdout(&stdout_buffer);
@@ -455,7 +443,7 @@
                     },
                 }
                 if let Some(maybe_world) = maybe_world {
-                    maybe_world.after().await;
+                    maybe_world.after(scenario).await;
                 }
             })
         })

// Copyright 2019. The Tari Project
//
// Redistribution and use in source and binary forms, with or without modification, are permitted provided that the
// following conditions are met:
//
// 1. Redistributions of source code must retain the above copyright notice, this list of conditions and the following
// disclaimer.
//
// 2. Redistributions in binary form must reproduce the above copyright notice, this list of conditions and the
// following disclaimer in the documentation and/or other materials provided with the distribution.
//
// 3. Neither the name of the copyright holder nor the names of its contributors may be used to endorse or promote
// products derived from this software without specific prior written permission.
//
// THIS SOFTWARE IS PROVIDED BY THE COPYRIGHT HOLDERS AND CONTRIBUTORS "AS IS" AND ANY EXPRESS OR IMPLIED WARRANTIES,
// INCLUDING, BUT NOT LIMITED TO, THE IMPLIED WARRANTIES OF MERCHANTABILITY AND FITNESS FOR A PARTICULAR PURPOSE ARE
// DISCLAIMED. IN NO EVENT SHALL THE COPYRIGHT HOLDER OR CONTRIBUTORS BE LIABLE FOR ANY DIRECT, INDIRECT, INCIDENTAL,
// SPECIAL, EXEMPLARY, OR CONSEQUENTIAL DAMAGES (INCLUDING, BUT NOT LIMITED TO, PROCUREMENT OF SUBSTITUTE GOODS OR
// SERVICES; LOSS OF USE, DATA, OR PROFITS; OR BUSINESS INTERRUPTION) HOWEVER CAUSED AND ON ANY THEORY OF LIABILITY,
// WHETHER IN CONTRACT, STRICT LIABILITY, OR TORT (INCLUDING NEGLIGENCE OR OTHERWISE) ARISING IN ANY WAY OUT OF THE
// USE OF THIS SOFTWARE, EVEN IF ADVISED OF THE POSSIBILITY OF SUCH DAMAGE.

use crate::{
    schema::{completed_transactions, inbound_transactions, outbound_transactions},
    storage::sqlite_utilities::WalletDbConnection,
    transaction_service::{
        error::TransactionStorageError,
        storage::{
            database::{DbKey, DbKeyValuePair, DbValue, TransactionBackend, WriteOperation},
            models::{
                CompletedTransaction,
                InboundTransaction,
                OutboundTransaction,
                TransactionDirection,
                TransactionStatus,
                WalletTransaction,
            },
        },
    },
    util::{
        diesel_ext::ExpectedRowsExtension,
        encryption::{decrypt_bytes_integral_nonce, encrypt_bytes_integral_nonce, Encryptable},
    },
};
use aes_gcm::{self, aead::Error as AeadError, Aes256Gcm};
use chrono::{NaiveDateTime, Utc};
use diesel::{prelude::*, result::Error as DieselError, SqliteConnection};
use log::*;
use std::{
    collections::HashMap,
    convert::{TryFrom, TryInto},
    str::from_utf8,
    sync::{Arc, MutexGuard, RwLock},
};
use tari_common_types::types::{BlockHash, PublicKey};
use tari_comms::types::CommsPublicKey;
use tari_core::transactions::tari_amount::MicroTari;
use tari_crypto::tari_utilities::{
    hex::{from_hex, Hex},
    ByteArray,
};
use tari_core::transactions::transaction_protocol::TxId;

const LOG_TARGET: &str = "wallet::transaction_service::database::sqlite_db";

/// A Sqlite backend for the Transaction Service. The Backend is accessed via a connection pool to the Sqlite file.
#[derive(Clone)]
pub struct TransactionServiceSqliteDatabase {
    database_connection: WalletDbConnection,
    cipher: Arc<RwLock<Option<Aes256Gcm>>>,
}

impl TransactionServiceSqliteDatabase {
    pub fn new(database_connection: WalletDbConnection, cipher: Option<Aes256Gcm>) -> Self {
        Self {
            database_connection,
            cipher: Arc::new(RwLock::new(cipher)),
        }
    }

    fn insert(&self, kvp: DbKeyValuePair, conn: MutexGuard<SqliteConnection>) -> Result<(), TransactionStorageError> {
        match kvp {
            DbKeyValuePair::PendingOutboundTransaction(k, v) => {
                if OutboundTransactionSql::find_by_cancelled(k, false, &(*conn)).is_ok() {
                    return Err(TransactionStorageError::DuplicateOutput);
                }
                let mut o = OutboundTransactionSql::try_from(*v)?;
                self.encrypt_if_necessary(&mut o)?;
                o.commit(&(*conn))?;
            },
            DbKeyValuePair::PendingInboundTransaction(k, v) => {
                if InboundTransactionSql::find_by_cancelled(k, false, &(*conn)).is_ok() {
                    return Err(TransactionStorageError::DuplicateOutput);
                }
                let mut i = InboundTransactionSql::try_from(*v)?;
                self.encrypt_if_necessary(&mut i)?;

                i.commit(&(*conn))?;
            },
            DbKeyValuePair::CompletedTransaction(k, v) => {
                if CompletedTransactionSql::find_by_cancelled(k, false, &(*conn)).is_ok() {
                    return Err(TransactionStorageError::DuplicateOutput);
                }
                let mut c = CompletedTransactionSql::try_from(*v)?;
                self.encrypt_if_necessary(&mut c)?;

                c.commit(&(*conn))?;
            },
        }
        Ok(())
    }

    fn remove(
        &self,
        key: DbKey,
        conn: MutexGuard<SqliteConnection>,
    ) -> Result<Option<DbValue>, TransactionStorageError> {
        match key {
            DbKey::PendingOutboundTransaction(k) => match OutboundTransactionSql::find_by_cancelled(k, false, &(*conn))
            {
                Ok(mut v) => {
                    v.delete(&(*conn))?;
                    self.decrypt_if_necessary(&mut v)?;
                    Ok(Some(DbValue::PendingOutboundTransaction(Box::new(
                        OutboundTransaction::try_from(v)?,
                    ))))
                },
                Err(TransactionStorageError::DieselError(DieselError::NotFound)) => Err(
                    TransactionStorageError::ValueNotFound(DbKey::PendingOutboundTransaction(k)),
                ),
                Err(e) => Err(e),
            },
            DbKey::PendingInboundTransaction(k) => match InboundTransactionSql::find_by_cancelled(k, false, &(*conn)) {
                Ok(mut v) => {
                    v.delete(&(*conn))?;
                    self.decrypt_if_necessary(&mut v)?;
                    Ok(Some(DbValue::PendingInboundTransaction(Box::new(
                        InboundTransaction::try_from(v)?,
                    ))))
                },
                Err(TransactionStorageError::DieselError(DieselError::NotFound)) => Err(
                    TransactionStorageError::ValueNotFound(DbKey::PendingOutboundTransaction(k)),
                ),
                Err(e) => Err(e),
            },
            DbKey::CompletedTransaction(k) => match CompletedTransactionSql::find_by_cancelled(k, false, &(*conn)) {
                Ok(mut v) => {
                    v.delete(&(*conn))?;
                    self.decrypt_if_necessary(&mut v)?;
                    Ok(Some(DbValue::CompletedTransaction(Box::new(
                        CompletedTransaction::try_from(v)?,
                    ))))
                },
                Err(TransactionStorageError::DieselError(DieselError::NotFound)) => {
                    Err(TransactionStorageError::ValueNotFound(DbKey::CompletedTransaction(k)))
                },
                Err(e) => Err(e),
            },
            DbKey::PendingOutboundTransactions => Err(TransactionStorageError::OperationNotSupported),
            DbKey::PendingInboundTransactions => Err(TransactionStorageError::OperationNotSupported),
            DbKey::CompletedTransactions => Err(TransactionStorageError::OperationNotSupported),
            DbKey::CancelledPendingOutboundTransactions => Err(TransactionStorageError::OperationNotSupported),
            DbKey::CancelledPendingInboundTransactions => Err(TransactionStorageError::OperationNotSupported),
            DbKey::CancelledCompletedTransactions => Err(TransactionStorageError::OperationNotSupported),
            DbKey::CancelledPendingOutboundTransaction(k) => {
                match OutboundTransactionSql::find_by_cancelled(k, true, &(*conn)) {
                    Ok(mut v) => {
                        v.delete(&(*conn))?;
                        self.decrypt_if_necessary(&mut v)?;
                        Ok(Some(DbValue::PendingOutboundTransaction(Box::new(
                            OutboundTransaction::try_from(v)?,
                        ))))
                    },
                    Err(TransactionStorageError::DieselError(DieselError::NotFound)) => Err(
                        TransactionStorageError::ValueNotFound(DbKey::CancelledPendingOutboundTransaction(k)),
                    ),
                    Err(e) => Err(e),
                }
            },
            DbKey::CancelledPendingInboundTransaction(k) => {
                match InboundTransactionSql::find_by_cancelled(k, true, &(*conn)) {
                    Ok(mut v) => {
                        v.delete(&(*conn))?;
                        self.decrypt_if_necessary(&mut v)?;
                        Ok(Some(DbValue::PendingInboundTransaction(Box::new(
                            InboundTransaction::try_from(v)?,
                        ))))
                    },
                    Err(TransactionStorageError::DieselError(DieselError::NotFound)) => Err(
                        TransactionStorageError::ValueNotFound(DbKey::CancelledPendingOutboundTransaction(k)),
                    ),
                    Err(e) => Err(e),
                }
            },
            DbKey::AnyTransaction(_) => Err(TransactionStorageError::OperationNotSupported),
        }
    }

    fn decrypt_if_necessary<T: Encryptable<Aes256Gcm>>(&self, o: &mut T) -> Result<(), TransactionStorageError> {
        let cipher = acquire_read_lock!(self.cipher);
        if let Some(cipher) = cipher.as_ref() {
            o.decrypt(cipher)
                .map_err(|_| TransactionStorageError::AeadError("Decryption Error".to_string()))?;
        }
        Ok(())
    }

    fn encrypt_if_necessary<T: Encryptable<Aes256Gcm>>(&self, o: &mut T) -> Result<(), TransactionStorageError> {
        let cipher = acquire_read_lock!(self.cipher);
        if let Some(cipher) = cipher.as_ref() {
            o.encrypt(cipher)
                .map_err(|_| TransactionStorageError::AeadError("Encryption Error".to_string()))?;
        }
        Ok(())
    }
}

impl TransactionBackend for TransactionServiceSqliteDatabase {
    fn fetch(&self, key: &DbKey) -> Result<Option<DbValue>, TransactionStorageError> {
        let conn = self.database_connection.acquire_lock();

        let result = match key {
            DbKey::PendingOutboundTransaction(t) => {
                match OutboundTransactionSql::find_by_cancelled(*t, false, &(*conn)) {
                    Ok(mut o) => {
                        self.decrypt_if_necessary(&mut o)?;

                        Some(DbValue::PendingOutboundTransaction(Box::new(
                            OutboundTransaction::try_from(o)?,
                        )))
                    },
                    Err(TransactionStorageError::DieselError(DieselError::NotFound)) => None,
                    Err(e) => return Err(e),
                }
            },
            DbKey::PendingInboundTransaction(t) => {
                match InboundTransactionSql::find_by_cancelled(*t, false, &(*conn)) {
                    Ok(mut i) => {
                        self.decrypt_if_necessary(&mut i)?;
                        Some(DbValue::PendingInboundTransaction(Box::new(
                            InboundTransaction::try_from(i)?,
                        )))
                    },
                    Err(TransactionStorageError::DieselError(DieselError::NotFound)) => None,
                    Err(e) => return Err(e),
                }
            },
            DbKey::CompletedTransaction(t) => match CompletedTransactionSql::find(*t, &(*conn)) {
                Ok(mut c) => {
                    self.decrypt_if_necessary(&mut c)?;
                    Some(DbValue::CompletedTransaction(Box::new(CompletedTransaction::try_from(
                        c,
                    )?)))
                },
                Err(TransactionStorageError::DieselError(DieselError::NotFound)) => None,
                Err(e) => return Err(e),
            },
            DbKey::AnyTransaction(t) => {
                match OutboundTransactionSql::find(*t, &(*conn)) {
                    Ok(mut o) => {
                        self.decrypt_if_necessary(&mut o)?;

                        return Ok(Some(DbValue::WalletTransaction(Box::new(
                            WalletTransaction::PendingOutbound(OutboundTransaction::try_from(o)?),
                        ))));
                    },
                    Err(TransactionStorageError::DieselError(DieselError::NotFound)) => (),
                    Err(e) => return Err(e),
                };
                match InboundTransactionSql::find(*t, &(*conn)) {
                    Ok(mut i) => {
                        self.decrypt_if_necessary(&mut i)?;
                        return Ok(Some(DbValue::WalletTransaction(Box::new(
                            WalletTransaction::PendingInbound(InboundTransaction::try_from(i)?),
                        ))));
                    },
                    Err(TransactionStorageError::DieselError(DieselError::NotFound)) => (),
                    Err(e) => return Err(e),
                };
                match CompletedTransactionSql::find(*t, &(*conn)) {
                    Ok(mut c) => {
                        self.decrypt_if_necessary(&mut c)?;
                        return Ok(Some(DbValue::WalletTransaction(Box::new(
                            WalletTransaction::Completed(CompletedTransaction::try_from(c)?),
                        ))));
                    },
                    Err(TransactionStorageError::DieselError(DieselError::NotFound)) => (),
                    Err(e) => return Err(e),
                };

                None
            },
            DbKey::PendingOutboundTransactions => {
                let mut result = HashMap::new();
                for o in OutboundTransactionSql::index_by_cancelled(&(*conn), false)?.iter_mut() {
                    self.decrypt_if_necessary(o)?;
                    result.insert((o.tx_id as u64).into(), OutboundTransaction::try_from((*o).clone())?);
                }

                Some(DbValue::PendingOutboundTransactions(result))
            },
            DbKey::PendingInboundTransactions => {
                let mut result = HashMap::new();
                for i in InboundTransactionSql::index_by_cancelled(&(*conn), false)?.iter_mut() {
                    self.decrypt_if_necessary(i)?;
                    result.insert((i.tx_id as u64).into(), InboundTransaction::try_from((*i).clone())?);
                }

                Some(DbValue::PendingInboundTransactions(result))
            },
            DbKey::CompletedTransactions => {
                let mut result = HashMap::new();
                for c in CompletedTransactionSql::index_by_cancelled(&(*conn), false)?.iter_mut() {
                    self.decrypt_if_necessary(c)?;
                    result.insert((c.tx_id as u64).into(), CompletedTransaction::try_from((*c).clone())?);
                }

                Some(DbValue::CompletedTransactions(result))
            },
            DbKey::CancelledPendingOutboundTransactions => {
                let mut result = HashMap::new();
                for o in OutboundTransactionSql::index_by_cancelled(&(*conn), true)?.iter_mut() {
                    self.decrypt_if_necessary(o)?;
                    result.insert((o.tx_id as u64).into(), OutboundTransaction::try_from((*o).clone())?);
                }

                Some(DbValue::PendingOutboundTransactions(result))
            },
            DbKey::CancelledPendingInboundTransactions => {
                let mut result = HashMap::new();
                for i in InboundTransactionSql::index_by_cancelled(&(*conn), true)?.iter_mut() {
                    self.decrypt_if_necessary(i)?;
                    result.insert((i.tx_id as u64).into(), InboundTransaction::try_from((*i).clone())?);
                }

                Some(DbValue::PendingInboundTransactions(result))
            },
            DbKey::CancelledCompletedTransactions => {
                let mut result = HashMap::new();
                for c in CompletedTransactionSql::index_by_cancelled(&(*conn), true)?.iter_mut() {
                    self.decrypt_if_necessary(c)?;
                    result.insert((c.tx_id as u64).into(), CompletedTransaction::try_from((*c).clone())?);
                }

                Some(DbValue::CompletedTransactions(result))
            },
            DbKey::CancelledPendingOutboundTransaction(t) => {
                match OutboundTransactionSql::find_by_cancelled(*t, true, &(*conn)) {
                    Ok(mut o) => {
                        self.decrypt_if_necessary(&mut o)?;

                        Some(DbValue::PendingOutboundTransaction(Box::new(
                            OutboundTransaction::try_from(o)?,
                        )))
                    },
                    Err(TransactionStorageError::DieselError(DieselError::NotFound)) => None,
                    Err(e) => return Err(e),
                }
            },
            DbKey::CancelledPendingInboundTransaction(t) => {
                match InboundTransactionSql::find_by_cancelled(*t, true, &(*conn)) {
                    Ok(mut i) => {
                        self.decrypt_if_necessary(&mut i)?;
                        Some(DbValue::PendingInboundTransaction(Box::new(
                            InboundTransaction::try_from(i)?,
                        )))
                    },
                    Err(TransactionStorageError::DieselError(DieselError::NotFound)) => None,
                    Err(e) => return Err(e),
                }
            },
        };

        Ok(result)
    }

    fn contains(&self, key: &DbKey) -> Result<bool, TransactionStorageError> {
        let conn = self.database_connection.acquire_lock();

        let result = match key {
            DbKey::PendingOutboundTransaction(k) => {
                OutboundTransactionSql::find_by_cancelled(*k, false, &(*conn)).is_ok()
            },
            DbKey::PendingInboundTransaction(k) => {
                InboundTransactionSql::find_by_cancelled(*k, false, &(*conn)).is_ok()
            },
            DbKey::CompletedTransaction(k) => CompletedTransactionSql::find(*k, &(*conn)).is_ok(),
            DbKey::PendingOutboundTransactions => false,
            DbKey::PendingInboundTransactions => false,
            DbKey::CompletedTransactions => false,
            DbKey::CancelledPendingOutboundTransactions => false,
            DbKey::CancelledPendingInboundTransactions => false,
            DbKey::CancelledCompletedTransactions => false,
            DbKey::CancelledPendingOutboundTransaction(k) => {
                OutboundTransactionSql::find_by_cancelled(*k, true, &(*conn)).is_ok()
            },
            DbKey::CancelledPendingInboundTransaction(k) => {
                InboundTransactionSql::find_by_cancelled(*k, true, &(*conn)).is_ok()
            },
            DbKey::AnyTransaction(k) => {
                CompletedTransactionSql::find(*k, &(*conn)).is_ok() ||
                    InboundTransactionSql::find(*k, &(*conn)).is_ok() ||
                    OutboundTransactionSql::find(*k, &(*conn)).is_ok()
            },
        };

        Ok(result)
    }

    fn write(&self, op: WriteOperation) -> Result<Option<DbValue>, TransactionStorageError> {
        let conn = self.database_connection.acquire_lock();

        match op {
            WriteOperation::Insert(kvp) => self.insert(kvp, conn).map(|_| None),
            WriteOperation::Remove(key) => self.remove(key, conn),
        }
    }

    fn transaction_exists(&self, tx_id: TxId) -> Result<bool, TransactionStorageError> {
        let conn = self.database_connection.acquire_lock();

        Ok(
            OutboundTransactionSql::find_by_cancelled(tx_id, false, &(*conn)).is_ok() ||
                InboundTransactionSql::find_by_cancelled(tx_id, false, &(*conn)).is_ok() ||
                CompletedTransactionSql::find_by_cancelled(tx_id, false, &(*conn)).is_ok(),
        )
    }

    fn get_pending_transaction_counterparty_pub_key_by_tx_id(
        &self,
        tx_id: TxId,
    ) -> Result<CommsPublicKey, TransactionStorageError> {
        let conn = self.database_connection.acquire_lock();

        if let Ok(mut outbound_tx_sql) = OutboundTransactionSql::find_by_cancelled(tx_id, false, &(*conn)) {
            self.decrypt_if_necessary(&mut outbound_tx_sql)?;
            let outbound_tx = OutboundTransaction::try_from(outbound_tx_sql)?;
            return Ok(outbound_tx.destination_public_key);
        }
        if let Ok(mut inbound_tx_sql) = InboundTransactionSql::find_by_cancelled(tx_id, false, &(*conn)) {
            self.decrypt_if_necessary(&mut inbound_tx_sql)?;
            let inbound_tx = InboundTransaction::try_from(inbound_tx_sql)?;
            return Ok(inbound_tx.source_public_key);
        }

        Err(TransactionStorageError::ValuesNotFound)
    }

    fn complete_outbound_transaction(
        &self,
        tx_id: TxId,
        completed_transaction: CompletedTransaction,
    ) -> Result<(), TransactionStorageError> {
        let conn = self.database_connection.acquire_lock();

        if CompletedTransactionSql::find_by_cancelled(tx_id, false, &(*conn)).is_ok() {
            return Err(TransactionStorageError::TransactionAlreadyExists);
        }

        match OutboundTransactionSql::find_by_cancelled(tx_id, false, &(*conn)) {
            Ok(v) => {
                let mut completed_tx_sql = CompletedTransactionSql::try_from(completed_transaction)?;
                self.encrypt_if_necessary(&mut completed_tx_sql)?;
                v.delete(&(*conn))?;
                completed_tx_sql.commit(&(*conn))?;
            },
            Err(TransactionStorageError::DieselError(DieselError::NotFound)) => {
                return Err(TransactionStorageError::ValueNotFound(
                    DbKey::PendingOutboundTransaction(tx_id),
                ))
            },
            Err(e) => return Err(e),
        };
        Ok(())
    }

    fn complete_inbound_transaction(
        &self,
        tx_id: TxId,
        completed_transaction: CompletedTransaction,
    ) -> Result<(), TransactionStorageError> {
        let conn = self.database_connection.acquire_lock();

        if CompletedTransactionSql::find_by_cancelled(tx_id, false, &(*conn)).is_ok() {
            return Err(TransactionStorageError::TransactionAlreadyExists);
        }

        match InboundTransactionSql::find_by_cancelled(tx_id, false, &(*conn)) {
            Ok(v) => {
                let mut completed_tx_sql = CompletedTransactionSql::try_from(completed_transaction)?;
                self.encrypt_if_necessary(&mut completed_tx_sql)?;
                v.delete(&(*conn))?;
                completed_tx_sql.commit(&(*conn))?;
            },
            Err(TransactionStorageError::DieselError(DieselError::NotFound)) => {
                return Err(TransactionStorageError::ValueNotFound(
                    DbKey::PendingInboundTransaction(tx_id),
                ))
            },
            Err(e) => return Err(e),
        };
        Ok(())
    }

    fn broadcast_completed_transaction(&self, tx_id: TxId) -> Result<(), TransactionStorageError> {
        let conn = self.database_connection.acquire_lock();

        match CompletedTransactionSql::find_by_cancelled(tx_id, false, &(*conn)) {
            Ok(v) => {
                if TransactionStatus::try_from(v.status)? == TransactionStatus::Completed {
                    v.update(
                        UpdateCompletedTransactionSql {
                            status: Some(TransactionStatus::Broadcast as i32),
                            ..Default::default()
                        },
                        &(*conn),
                    )?;
                }
            },
            Err(TransactionStorageError::DieselError(DieselError::NotFound)) => {
                return Err(TransactionStorageError::ValueNotFound(DbKey::CompletedTransaction(
                    tx_id,
                )))
            },
            Err(e) => return Err(e),
        };
        Ok(())
    }

<<<<<<< HEAD
    fn mine_completed_transaction(&self, tx_id: TxId) -> Result<(), TransactionStorageError> {
        let conn = self.database_connection.acquire_lock();

        match CompletedTransactionSql::find_by_cancelled(tx_id, false, &(*conn)) {
            Ok(v) => {
                v.update(
                    UpdateCompletedTransactionSql::from(UpdateCompletedTransaction {
                        status: Some(TransactionStatus::MinedUnconfirmed),
                        timestamp: None,
                        cancelled: None,
                        direction: None,
                        send_count: None,
                        last_send_timestamp: None,
                        valid: None,
                        confirmations: None,
                        mined_height: None,
                    }),
                    &(*conn),
                )?;
            },
            Err(TransactionStorageError::DieselError(DieselError::NotFound)) => {
                return Err(TransactionStorageError::ValueNotFound(DbKey::CompletedTransaction(
                    tx_id,
                )))
            },
            Err(e) => return Err(e),
        };
        Ok(())
    }

    fn cancel_completed_transaction(&self, tx_id: TxId) -> Result<(), TransactionStorageError> {
=======
    fn cancel_completed_transaction(&self, tx_id: u64) -> Result<(), TransactionStorageError> {
>>>>>>> 43b20334
        let conn = self.database_connection.acquire_lock();
        match CompletedTransactionSql::find_by_cancelled(tx_id, false, &(*conn)) {
            Ok(v) => {
                v.cancel(&(*conn))?;
            },
            Err(TransactionStorageError::DieselError(DieselError::NotFound)) => {
                return Err(TransactionStorageError::ValueNotFound(DbKey::CompletedTransaction(
                    tx_id,
                )));
            },
            Err(e) => return Err(e),
        };
        Ok(())
    }

    fn set_pending_transaction_cancellation_status(
        &self,
        tx_id: TxId,
        cancelled: bool,
    ) -> Result<(), TransactionStorageError> {
        let conn = self.database_connection.acquire_lock();
        match InboundTransactionSql::find(tx_id, &(*conn)) {
            Ok(v) => {
                v.set_cancelled(cancelled, &(*conn))?;
            },
            Err(_) => {
                match OutboundTransactionSql::find(tx_id, &(*conn)) {
                    Ok(v) => {
                        v.set_cancelled(cancelled, &(*conn))?;
                    },
                    Err(TransactionStorageError::DieselError(DieselError::NotFound)) => {
                        return Err(TransactionStorageError::ValuesNotFound);
                    },
                    Err(e) => return Err(e),
                };
            },
        };
        Ok(())
    }

    fn mark_direct_send_success(&self, tx_id: TxId) -> Result<(), TransactionStorageError> {
        let conn = self.database_connection.acquire_lock();
        match InboundTransactionSql::find_by_cancelled(tx_id, false, &(*conn)) {
            Ok(v) => {
                v.update(
                    UpdateInboundTransactionSql {
                        cancelled: None,
                        direct_send_success: Some(1i32),
                        receiver_protocol: None,
                        send_count: None,
                        last_send_timestamp: None,
                    },
                    &(*conn),
                )?;
            },
            Err(_) => {
                match OutboundTransactionSql::find_by_cancelled(tx_id, false, &(*conn)) {
                    Ok(v) => {
                        v.update(
                            UpdateOutboundTransactionSql {
                                cancelled: None,
                                direct_send_success: Some(1i32),
                                sender_protocol: None,
                                send_count: None,
                                last_send_timestamp: None,
                            },
                            &(*conn),
                        )?;
                    },
                    Err(TransactionStorageError::DieselError(DieselError::NotFound)) => {
                        return Err(TransactionStorageError::ValuesNotFound);
                    },
                    Err(e) => return Err(e),
                };
            },
        };
        Ok(())
    }

    fn apply_encryption(&self, cipher: Aes256Gcm) -> Result<(), TransactionStorageError> {
        let mut current_cipher = acquire_write_lock!(self.cipher);

        if (*current_cipher).is_some() {
            return Err(TransactionStorageError::AlreadyEncrypted);
        }

        let conn = self.database_connection.acquire_lock();

        let mut inbound_txs = InboundTransactionSql::index(&conn)?;
        // If the db is already encrypted then the very first output we try to encrypt will fail.
        for tx in inbound_txs.iter_mut() {
            // Test if this transaction is encrypted or not to avoid a double encryption.
            let _ = InboundTransaction::try_from(tx.clone()).map_err(|_| {
                error!(
                    target: LOG_TARGET,
                    "Could not convert Inbound Transaction from database version, it might already be encrypted"
                );
                TransactionStorageError::AlreadyEncrypted
            })?;
            tx.encrypt(&cipher)
                .map_err(|_| TransactionStorageError::AeadError("Encryption Error".to_string()))?;
            tx.update_encryption(&conn)?;
        }

        let mut outbound_txs = OutboundTransactionSql::index(&conn)?;
        // If the db is already encrypted then the very first output we try to encrypt will fail.
        for tx in outbound_txs.iter_mut() {
            // Test if this transaction is encrypted or not to avoid a double encryption.
            let _ = OutboundTransaction::try_from(tx.clone()).map_err(|_| {
                error!(
                    target: LOG_TARGET,
                    "Could not convert Inbound Transaction from database version, it might already be encrypted"
                );
                TransactionStorageError::AlreadyEncrypted
            })?;
            tx.encrypt(&cipher)
                .map_err(|_| TransactionStorageError::AeadError("Encryption Error".to_string()))?;
            tx.update_encryption(&conn)?;
        }

        let mut completed_txs = CompletedTransactionSql::index(&conn)?;
        // If the db is already encrypted then the very first output we try to encrypt will fail.
        for tx in completed_txs.iter_mut() {
            // Test if this transaction is encrypted or not to avoid a double encryption.
            let _ = CompletedTransaction::try_from(tx.clone()).map_err(|_| {
                error!(
                    target: LOG_TARGET,
                    "Could not convert Inbound Transaction from database version, it might already be encrypted"
                );
                TransactionStorageError::AlreadyEncrypted
            })?;
            tx.encrypt(&cipher)
                .map_err(|_| TransactionStorageError::AeadError("Encryption Error".to_string()))?;
            tx.update_encryption(&conn)?;
        }

        (*current_cipher) = Some(cipher);

        Ok(())
    }

    fn remove_encryption(&self) -> Result<(), TransactionStorageError> {
        let mut current_cipher = acquire_write_lock!(self.cipher);

        let cipher = if let Some(cipher) = (*current_cipher).clone().take() {
            cipher
        } else {
            return Ok(());
        };
        let conn = self.database_connection.acquire_lock();

        let mut inbound_txs = InboundTransactionSql::index(&conn)?;

        for tx in inbound_txs.iter_mut() {
            tx.decrypt(&cipher)
                .map_err(|_| TransactionStorageError::AeadError("Decryption Error".to_string()))?;
            tx.update_encryption(&conn)?;
        }

        let mut outbound_txs = OutboundTransactionSql::index(&conn)?;

        for tx in outbound_txs.iter_mut() {
            tx.decrypt(&cipher)
                .map_err(|_| TransactionStorageError::AeadError("Decryption Error".to_string()))?;
            tx.update_encryption(&conn)?;
        }

        let mut completed_txs = CompletedTransactionSql::index(&conn)?;
        for tx in completed_txs.iter_mut() {
            tx.decrypt(&cipher)
                .map_err(|_| TransactionStorageError::AeadError("Decryption Error".to_string()))?;
            tx.update_encryption(&conn)?;
        }

        // Now that all the decryption has been completed we can safely remove the cipher fully
        let _ = (*current_cipher).take();

        Ok(())
    }

    fn cancel_coinbase_transaction_at_block_height(&self, block_height: u64) -> Result<(), TransactionStorageError> {
        let conn = self.database_connection.acquire_lock();

        let coinbase_txs = CompletedTransactionSql::index_coinbase_at_block_height(block_height as i64, &conn)?;
        for c in coinbase_txs.iter() {
            c.cancel(&conn)?;
        }

        Ok(())
    }

    fn find_coinbase_transaction_at_block_height(
        &self,
        block_height: u64,
        amount: MicroTari,
    ) -> Result<Option<CompletedTransaction>, TransactionStorageError> {
        let conn = self.database_connection.acquire_lock();

        let mut coinbase_txs = CompletedTransactionSql::index_coinbase_at_block_height(block_height as i64, &conn)?;
        for c in coinbase_txs.iter_mut() {
            self.decrypt_if_necessary(c)?;
            let completed_tx = CompletedTransaction::try_from(c.clone()).map_err(|_| {
                TransactionStorageError::ConversionError("Error converting to CompletedTransaction".to_string())
            })?;

            if completed_tx.amount == amount {
                return Ok(Some(completed_tx));
            }
        }

        Ok(None)
    }

    fn increment_send_count(&self, tx_id: TxId) -> Result<(), TransactionStorageError> {
        let conn = self.database_connection.acquire_lock();

        if let Ok(tx) = CompletedTransactionSql::find(tx_id, &conn) {
            let update = UpdateCompletedTransactionSql {
                send_count: Some(tx.send_count + 1),
                last_send_timestamp: Some(Some(Utc::now().naive_utc())),
                ..Default::default()
            };
            tx.update(update, &conn)?;
        } else if let Ok(tx) = OutboundTransactionSql::find(tx_id, &conn) {
            let update = UpdateOutboundTransactionSql {
                cancelled: None,
                direct_send_success: None,
                sender_protocol: None,
                send_count: Some(tx.send_count + 1),
                last_send_timestamp: Some(Some(Utc::now().naive_utc())),
            };
            tx.update(update, &conn)?;
        } else if let Ok(tx) = InboundTransactionSql::find_by_cancelled(tx_id, false, &conn) {
            let update = UpdateInboundTransactionSql {
                cancelled: None,
                direct_send_success: None,
                receiver_protocol: None,
                send_count: Some(tx.send_count + 1),
                last_send_timestamp: Some(Some(Utc::now().naive_utc())),
            };
            tx.update(update, &conn)?;
        } else {
            return Err(TransactionStorageError::ValuesNotFound);
        }

        Ok(())
    }

<<<<<<< HEAD
    fn confirm_broadcast_or_coinbase_transaction(&self, tx_id: TxId) -> Result<(), TransactionStorageError> {
=======
    fn update_mined_height(
        &self,
        tx_id: u64,
        is_valid: bool,
        mined_height: u64,
        mined_in_block: BlockHash,
        num_confirmations: u64,
        is_confirmed: bool,
    ) -> Result<(), TransactionStorageError> {
>>>>>>> 43b20334
        let conn = self.database_connection.acquire_lock();
        match CompletedTransactionSql::find(tx_id, &(*conn)) {
            Ok(v) => {
                v.update_mined_height(
                    is_valid,
                    mined_height,
                    mined_in_block,
                    num_confirmations,
                    is_confirmed,
                    &(*conn),
                )?;
            },
            Err(TransactionStorageError::DieselError(DieselError::NotFound)) => {
                return Err(TransactionStorageError::ValueNotFound(DbKey::CompletedTransaction(
                    tx_id,
                )));
            },
            Err(e) => return Err(e),
        };
        Ok(())
    }

<<<<<<< HEAD
    fn unconfirm_mined_transaction(&self, tx_id: TxId) -> Result<(), TransactionStorageError> {
=======
    fn fetch_last_mined_transaction(&self) -> Result<Option<CompletedTransaction>, TransactionStorageError> {
>>>>>>> 43b20334
        let conn = self.database_connection.acquire_lock();
        let tx = completed_transactions::table
            .filter(completed_transactions::mined_height.is_not_null())
            .order_by(completed_transactions::mined_height.desc())
            .first::<CompletedTransactionSql>(&*conn)
            .optional()?;
        Ok(match tx {
            Some(mut tx) => {
                self.decrypt_if_necessary(&mut tx)?;
                Some(tx.try_into()?)
            },
            None => None,
        })
    }

<<<<<<< HEAD
    fn set_completed_transaction_validity(&self, tx_id: TxId, valid: bool) -> Result<(), TransactionStorageError> {
=======
    fn fetch_unconfirmed_transactions(&self) -> Result<Vec<CompletedTransaction>, TransactionStorageError> {
>>>>>>> 43b20334
        let conn = self.database_connection.acquire_lock();
        let txs = completed_transactions::table
            .filter(
                completed_transactions::mined_height
                    .is_null()
                    .or(completed_transactions::status.eq(TransactionStatus::MinedUnconfirmed as i32)),
            )
            .filter(completed_transactions::cancelled.eq(false as i32))
            .order_by(completed_transactions::tx_id)
            .load::<CompletedTransactionSql>(&*conn)?;

        let mut result = vec![];
        for mut tx in txs {
            self.decrypt_if_necessary(&mut tx)?;
            result.push(tx.try_into()?);
        }

<<<<<<< HEAD
    fn update_confirmations(&self, tx_id: TxId, confirmations: u64) -> Result<(), TransactionStorageError> {
        let conn = self.database_connection.acquire_lock();
        match CompletedTransactionSql::find_by_cancelled(tx_id, false, &(*conn)) {
            Ok(v) => {
                v.update_confirmations(confirmations, &(*conn))?;
            },
            Err(TransactionStorageError::DieselError(DieselError::NotFound)) => {
                return Err(TransactionStorageError::ValueNotFound(DbKey::CompletedTransaction(
                    tx_id,
                )));
            },
            Err(e) => return Err(e),
        };
        Ok(())
    }

    fn update_mined_height(&self, tx_id: TxId, mined_height: u64) -> Result<(), TransactionStorageError> {
=======
        Ok(result)
    }

    fn set_transaction_as_unmined(&self, tx_id: u64) -> Result<(), TransactionStorageError> {
>>>>>>> 43b20334
        let conn = self.database_connection.acquire_lock();
        match CompletedTransactionSql::find(tx_id, &(*conn)) {
            Ok(v) => {
                v.set_as_unmined(&(*conn))?;
            },
            Err(TransactionStorageError::DieselError(DieselError::NotFound)) => {
                return Err(TransactionStorageError::ValueNotFound(DbKey::CompletedTransaction(
                    tx_id,
                )));
            },
            Err(e) => return Err(e),
        };
        Ok(())
    }
}

#[derive(Clone, Debug, Queryable, Insertable, PartialEq)]
#[table_name = "inbound_transactions"]
struct InboundTransactionSql {
    tx_id: i64,
    source_public_key: Vec<u8>,
    amount: i64,
    receiver_protocol: String,
    message: String,
    timestamp: NaiveDateTime,
    cancelled: i32,
    direct_send_success: i32,
    send_count: i32,
    last_send_timestamp: Option<NaiveDateTime>,
}

impl InboundTransactionSql {
    pub fn commit(&self, conn: &SqliteConnection) -> Result<(), TransactionStorageError> {
        diesel::insert_into(inbound_transactions::table)
            .values(self.clone())
            .execute(conn)?;
        Ok(())
    }

    pub fn index(conn: &SqliteConnection) -> Result<Vec<InboundTransactionSql>, TransactionStorageError> {
        Ok(inbound_transactions::table.load::<InboundTransactionSql>(conn)?)
    }

    pub fn index_by_cancelled(
        conn: &SqliteConnection,
        cancelled: bool,
    ) -> Result<Vec<InboundTransactionSql>, TransactionStorageError> {
        Ok(inbound_transactions::table
            .filter(inbound_transactions::cancelled.eq(cancelled as i32))
            .load::<InboundTransactionSql>(conn)?)
    }

    pub fn find(tx_id: TxId, conn: &SqliteConnection) -> Result<InboundTransactionSql, TransactionStorageError> {
        Ok(inbound_transactions::table
            .filter(inbound_transactions::tx_id.eq(tx_id.as_u64() as i64))
            .first::<InboundTransactionSql>(conn)?)
    }

    pub fn find_by_cancelled(
        tx_id: TxId,
        cancelled: bool,
        conn: &SqliteConnection,
    ) -> Result<InboundTransactionSql, TransactionStorageError> {
        Ok(inbound_transactions::table
            .filter(inbound_transactions::tx_id.eq(tx_id.as_u64() as i64))
            .filter(inbound_transactions::cancelled.eq(cancelled as i32))
            .first::<InboundTransactionSql>(conn)?)
    }

    pub fn delete(&self, conn: &SqliteConnection) -> Result<(), TransactionStorageError> {
        let num_deleted =
            diesel::delete(inbound_transactions::table.filter(inbound_transactions::tx_id.eq(&self.tx_id)))
                .execute(conn)?;

        if num_deleted == 0 {
            return Err(TransactionStorageError::ValuesNotFound);
        }

        Ok(())
    }

    pub fn update(
        &self,
        update: UpdateInboundTransactionSql,
        conn: &SqliteConnection,
    ) -> Result<(), TransactionStorageError> {
        let num_updated =
            diesel::update(inbound_transactions::table.filter(inbound_transactions::tx_id.eq(&self.tx_id)))
                .set(update)
                .execute(conn)?;

        if num_updated == 0 {
            return Err(TransactionStorageError::UnexpectedResult(
                "Updating inbound transactions failed. No rows were affected".to_string(),
            ));
        }

        Ok(())
    }

    pub fn set_cancelled(&self, cancelled: bool, conn: &SqliteConnection) -> Result<(), TransactionStorageError> {
        self.update(
            UpdateInboundTransactionSql {
                cancelled: Some(cancelled as i32),
                direct_send_success: None,
                receiver_protocol: None,
                send_count: None,
                last_send_timestamp: None,
            },
            conn,
        )
    }

    pub fn update_encryption(&self, conn: &SqliteConnection) -> Result<(), TransactionStorageError> {
        self.update(
            UpdateInboundTransactionSql {
                cancelled: None,
                direct_send_success: None,
                receiver_protocol: Some(self.receiver_protocol.clone()),
                send_count: None,
                last_send_timestamp: None,
            },
            conn,
        )
    }
}

impl Encryptable<Aes256Gcm> for InboundTransactionSql {
    fn encrypt(&mut self, cipher: &Aes256Gcm) -> Result<(), AeadError> {
        let encrypted_protocol = encrypt_bytes_integral_nonce(cipher, self.receiver_protocol.as_bytes().to_vec())?;
        self.receiver_protocol = encrypted_protocol.to_hex();
        Ok(())
    }

    fn decrypt(&mut self, cipher: &Aes256Gcm) -> Result<(), AeadError> {
        let decrypted_protocol = decrypt_bytes_integral_nonce(
            cipher,
            from_hex(self.receiver_protocol.as_str()).map_err(|_| aes_gcm::Error)?,
        )?;
        self.receiver_protocol = from_utf8(decrypted_protocol.as_slice())
            .map_err(|_| aes_gcm::Error)?
            .to_string();
        Ok(())
    }
}

impl TryFrom<InboundTransaction> for InboundTransactionSql {
    type Error = TransactionStorageError;

    fn try_from(i: InboundTransaction) -> Result<Self, Self::Error> {
        Ok(Self {
            tx_id: i.tx_id.as_u64() as i64,
            source_public_key: i.source_public_key.to_vec(),
            amount: u64::from(i.amount) as i64,
            receiver_protocol: serde_json::to_string(&i.receiver_protocol)?,
            message: i.message,
            timestamp: i.timestamp,
            cancelled: i.cancelled as i32,
            direct_send_success: i.direct_send_success as i32,
            send_count: i.send_count as i32,
            last_send_timestamp: i.last_send_timestamp,
        })
    }
}

impl TryFrom<InboundTransactionSql> for InboundTransaction {
    type Error = TransactionStorageError;

    fn try_from(i: InboundTransactionSql) -> Result<Self, Self::Error> {
        Ok(Self {
            tx_id: (i.tx_id as u64).into(),
            source_public_key: PublicKey::from_vec(&i.source_public_key)
                .map_err(|_| TransactionStorageError::ConversionError("Invalid Source Publickey".to_string()))?,
            amount: MicroTari::from(i.amount as u64),
            receiver_protocol: serde_json::from_str(&i.receiver_protocol)?,
            status: TransactionStatus::Pending,
            message: i.message,
            timestamp: i.timestamp,
            cancelled: i.cancelled != 0,
            direct_send_success: i.direct_send_success != 0,
            send_count: i.send_count as u32,
            last_send_timestamp: i.last_send_timestamp,
        })
    }
}

#[derive(AsChangeset)]
#[table_name = "inbound_transactions"]
pub struct UpdateInboundTransactionSql {
    cancelled: Option<i32>,
    direct_send_success: Option<i32>,
    receiver_protocol: Option<String>,
    send_count: Option<i32>,
    last_send_timestamp: Option<Option<NaiveDateTime>>,
}

/// A structure to represent a Sql compatible version of the OutboundTransaction struct
#[derive(Clone, Debug, Queryable, Insertable, PartialEq)]
#[table_name = "outbound_transactions"]
struct OutboundTransactionSql {
    tx_id: i64,
    destination_public_key: Vec<u8>,
    amount: i64,
    fee: i64,
    sender_protocol: String,
    message: String,
    timestamp: NaiveDateTime,
    cancelled: i32,
    direct_send_success: i32,
    send_count: i32,
    last_send_timestamp: Option<NaiveDateTime>,
}

impl OutboundTransactionSql {
    pub fn commit(&self, conn: &SqliteConnection) -> Result<(), TransactionStorageError> {
        diesel::insert_into(outbound_transactions::table)
            .values(self.clone())
            .execute(conn)?;
        Ok(())
    }

    pub fn index(conn: &SqliteConnection) -> Result<Vec<OutboundTransactionSql>, TransactionStorageError> {
        Ok(outbound_transactions::table.load::<OutboundTransactionSql>(conn)?)
    }

    pub fn index_by_cancelled(
        conn: &SqliteConnection,
        cancelled: bool,
    ) -> Result<Vec<OutboundTransactionSql>, TransactionStorageError> {
        Ok(outbound_transactions::table
            .filter(outbound_transactions::cancelled.eq(cancelled as i32))
            .load::<OutboundTransactionSql>(conn)?)
    }

    pub fn find(tx_id: TxId, conn: &SqliteConnection) -> Result<OutboundTransactionSql, TransactionStorageError> {
        Ok(outbound_transactions::table
            .filter(outbound_transactions::tx_id.eq(tx_id.as_u64() as i64))
            .first::<OutboundTransactionSql>(conn)?)
    }

    pub fn find_by_cancelled(
        tx_id: TxId,
        cancelled: bool,
        conn: &SqliteConnection,
    ) -> Result<OutboundTransactionSql, TransactionStorageError> {
        Ok(outbound_transactions::table
            .filter(outbound_transactions::tx_id.eq(tx_id.as_u64() as i64))
            .filter(outbound_transactions::cancelled.eq(cancelled as i32))
            .first::<OutboundTransactionSql>(conn)?)
    }

    pub fn delete(&self, conn: &SqliteConnection) -> Result<(), TransactionStorageError> {
        diesel::delete(outbound_transactions::table.filter(outbound_transactions::tx_id.eq(&self.tx_id)))
            .execute(conn)
            .num_rows_affected_or_not_found(1)?;
        Ok(())
    }

    pub fn update(
        &self,
        update: UpdateOutboundTransactionSql,
        conn: &SqliteConnection,
    ) -> Result<(), TransactionStorageError> {
        diesel::update(outbound_transactions::table.filter(outbound_transactions::tx_id.eq(&self.tx_id)))
            .set(update)
            .execute(conn)
            .num_rows_affected_or_not_found(1)?;

        Ok(())
    }

    pub fn set_cancelled(&self, cancelled: bool, conn: &SqliteConnection) -> Result<(), TransactionStorageError> {
        self.update(
            UpdateOutboundTransactionSql {
                cancelled: Some(cancelled as i32),
                direct_send_success: None,
                sender_protocol: None,
                send_count: None,
                last_send_timestamp: None,
            },
            conn,
        )
    }

    pub fn update_encryption(&self, conn: &SqliteConnection) -> Result<(), TransactionStorageError> {
        self.update(
            UpdateOutboundTransactionSql {
                cancelled: None,
                direct_send_success: None,
                sender_protocol: Some(self.sender_protocol.clone()),
                send_count: None,
                last_send_timestamp: None,
            },
            conn,
        )
    }
}

impl Encryptable<Aes256Gcm> for OutboundTransactionSql {
    fn encrypt(&mut self, cipher: &Aes256Gcm) -> Result<(), AeadError> {
        let encrypted_protocol = encrypt_bytes_integral_nonce(cipher, self.sender_protocol.as_bytes().to_vec())?;
        self.sender_protocol = encrypted_protocol.to_hex();
        Ok(())
    }

    fn decrypt(&mut self, cipher: &Aes256Gcm) -> Result<(), AeadError> {
        let decrypted_protocol = decrypt_bytes_integral_nonce(
            cipher,
            from_hex(self.sender_protocol.as_str()).map_err(|_| aes_gcm::Error)?,
        )?;
        self.sender_protocol = from_utf8(decrypted_protocol.as_slice())
            .map_err(|_| aes_gcm::Error)?
            .to_string();
        Ok(())
    }
}

impl TryFrom<OutboundTransaction> for OutboundTransactionSql {
    type Error = TransactionStorageError;

    fn try_from(o: OutboundTransaction) -> Result<Self, Self::Error> {
        Ok(Self {
            tx_id: o.tx_id.as_u64() as i64,
            destination_public_key: o.destination_public_key.to_vec(),
            amount: u64::from(o.amount) as i64,
            fee: u64::from(o.fee) as i64,
            sender_protocol: serde_json::to_string(&o.sender_protocol)?,
            message: o.message,
            timestamp: o.timestamp,
            cancelled: o.cancelled as i32,
            direct_send_success: o.direct_send_success as i32,
            send_count: o.send_count as i32,
            last_send_timestamp: o.last_send_timestamp,
        })
    }
}

impl TryFrom<OutboundTransactionSql> for OutboundTransaction {
    type Error = TransactionStorageError;

    fn try_from(o: OutboundTransactionSql) -> Result<Self, Self::Error> {
        Ok(Self {
            tx_id: (o.tx_id as u64).into(),
            destination_public_key: PublicKey::from_vec(&o.destination_public_key)
                .map_err(|_| TransactionStorageError::ConversionError("Invalid destination PublicKey".to_string()))?,
            amount: MicroTari::from(o.amount as u64),
            fee: MicroTari::from(o.fee as u64),
            sender_protocol: serde_json::from_str(&o.sender_protocol)?,
            status: TransactionStatus::Pending,
            message: o.message,
            timestamp: o.timestamp,
            cancelled: o.cancelled != 0,
            direct_send_success: o.direct_send_success != 0,
            send_count: o.send_count as u32,
            last_send_timestamp: o.last_send_timestamp,
        })
    }
}

#[derive(AsChangeset)]
#[table_name = "outbound_transactions"]
pub struct UpdateOutboundTransactionSql {
    cancelled: Option<i32>,
    direct_send_success: Option<i32>,
    sender_protocol: Option<String>,
    send_count: Option<i32>,
    last_send_timestamp: Option<Option<NaiveDateTime>>,
}

/// A structure to represent a Sql compatible version of the CompletedTransaction struct
#[derive(Clone, Debug, Queryable, Insertable, PartialEq)]
#[table_name = "completed_transactions"]
struct CompletedTransactionSql {
    tx_id: i64,
    source_public_key: Vec<u8>,
    destination_public_key: Vec<u8>,
    amount: i64,
    fee: i64,
    transaction_protocol: String,
    status: i32,
    message: String,
    timestamp: NaiveDateTime,
    cancelled: i32,
    direction: Option<i32>,
    coinbase_block_height: Option<i64>,
    send_count: i32,
    last_send_timestamp: Option<NaiveDateTime>,
    valid: i32,
    confirmations: Option<i64>,
    mined_height: Option<i64>,
    mined_in_block: Option<Vec<u8>>,
}

impl CompletedTransactionSql {
    pub fn commit(&self, conn: &SqliteConnection) -> Result<(), TransactionStorageError> {
        diesel::insert_into(completed_transactions::table)
            .values(self.clone())
            .execute(conn)?;
        Ok(())
    }

    pub fn index(conn: &SqliteConnection) -> Result<Vec<CompletedTransactionSql>, TransactionStorageError> {
        Ok(completed_transactions::table.load::<CompletedTransactionSql>(conn)?)
    }

    pub fn index_by_cancelled(
        conn: &SqliteConnection,
        cancelled: bool,
    ) -> Result<Vec<CompletedTransactionSql>, TransactionStorageError> {
        Ok(completed_transactions::table
            .filter(completed_transactions::cancelled.eq(cancelled as i32))
            .load::<CompletedTransactionSql>(conn)?)
    }

    pub fn index_coinbase_at_block_height(
        block_height: i64,
        conn: &SqliteConnection,
    ) -> Result<Vec<CompletedTransactionSql>, TransactionStorageError> {
        Ok(completed_transactions::table
            .filter(completed_transactions::status.eq(TransactionStatus::Coinbase as i32))
            .filter(completed_transactions::coinbase_block_height.eq(block_height))
            .load::<CompletedTransactionSql>(conn)?)
    }

    pub fn find(tx_id: TxId, conn: &SqliteConnection) -> Result<CompletedTransactionSql, TransactionStorageError> {
        Ok(completed_transactions::table
            .filter(completed_transactions::tx_id.eq(tx_id.as_u64() as i64))
            .first::<CompletedTransactionSql>(conn)?)
    }

    pub fn find_by_cancelled(
        tx_id: TxId,
        cancelled: bool,
        conn: &SqliteConnection,
    ) -> Result<CompletedTransactionSql, TransactionStorageError> {
        Ok(completed_transactions::table
            .filter(completed_transactions::tx_id.eq(tx_id.as_u64() as i64))
            .filter(completed_transactions::cancelled.eq(cancelled as i32))
            .first::<CompletedTransactionSql>(conn)?)
    }

    pub fn delete(&self, conn: &SqliteConnection) -> Result<(), TransactionStorageError> {
        let num_deleted =
            diesel::delete(completed_transactions::table.filter(completed_transactions::tx_id.eq(&self.tx_id)))
                .execute(conn)?;

        if num_deleted == 0 {
            return Err(TransactionStorageError::ValuesNotFound);
        }

        Ok(())
    }

    pub fn update(
        &self,
        updated_tx: UpdateCompletedTransactionSql,
        conn: &SqliteConnection,
    ) -> Result<(), TransactionStorageError> {
        diesel::update(completed_transactions::table.filter(completed_transactions::tx_id.eq(&self.tx_id)))
            .set(updated_tx)
            .execute(conn)
            .num_rows_affected_or_not_found(1)?;
        Ok(())
    }

    pub fn cancel(&self, conn: &SqliteConnection) -> Result<(), TransactionStorageError> {
        self.update(
            UpdateCompletedTransactionSql {
                cancelled: Some(1i32),
                ..Default::default()
            },
            conn,
        )?;

        Ok(())
    }

    pub fn set_as_unmined(&self, conn: &SqliteConnection) -> Result<(), TransactionStorageError> {
        let status = if self.coinbase_block_height.is_some() {
            Some(TransactionStatus::Coinbase as i32)
        } else if self.status == TransactionStatus::Broadcast as i32 {
            Some(TransactionStatus::Broadcast as i32)
        } else {
            Some(TransactionStatus::Completed as i32)
        };

        self.update(
            UpdateCompletedTransactionSql {
                status,
                mined_in_block: Some(None),
                mined_height: Some(None),
                confirmations: Some(None),
                // Resets to valid
                valid: Some(1),
                ..Default::default()
            },
            conn,
        )?;

        // Ideally the outputs should be marked unmined here as well, but because of the separation of classes,
        // that will be done in the outputs service.

        Ok(())
    }

    pub fn update_encryption(&self, conn: &SqliteConnection) -> Result<(), TransactionStorageError> {
        self.update(
            UpdateCompletedTransactionSql {
                transaction_protocol: Some(self.transaction_protocol.clone()),
                ..Default::default()
            },
            conn,
        )?;

        Ok(())
    }

    pub fn update_mined_height(
        &self,
        is_valid: bool,
        mined_height: u64,
        mined_in_block: BlockHash,
        num_confirmations: u64,
        is_confirmed: bool,
        conn: &SqliteConnection,
    ) -> Result<(), TransactionStorageError> {
        let status = if self.coinbase_block_height.is_some() && !is_valid {
            TransactionStatus::Coinbase as i32
        } else if is_confirmed {
            TransactionStatus::MinedConfirmed as i32
        } else {
            TransactionStatus::MinedUnconfirmed as i32
        };

        self.update(
            UpdateCompletedTransactionSql {
                confirmations: Some(Some(num_confirmations as i64)),
                status: Some(status),
                mined_height: Some(Some(mined_height as i64)),
                mined_in_block: Some(Some(mined_in_block)),
                valid: Some(is_valid as i32),
                // If the tx is mined, then it can't be cancelled
                cancelled: Some(0),
                ..Default::default()
            },
            conn,
        )?;

        Ok(())
    }
}

impl Encryptable<Aes256Gcm> for CompletedTransactionSql {
    fn encrypt(&mut self, cipher: &Aes256Gcm) -> Result<(), AeadError> {
        let encrypted_protocol = encrypt_bytes_integral_nonce(cipher, self.transaction_protocol.as_bytes().to_vec())?;
        self.transaction_protocol = encrypted_protocol.to_hex();
        Ok(())
    }

    fn decrypt(&mut self, cipher: &Aes256Gcm) -> Result<(), AeadError> {
        let decrypted_protocol = decrypt_bytes_integral_nonce(
            cipher,
            from_hex(self.transaction_protocol.as_str()).map_err(|_| aes_gcm::Error)?,
        )?;
        self.transaction_protocol = from_utf8(decrypted_protocol.as_slice())
            .map_err(|_| aes_gcm::Error)?
            .to_string();
        Ok(())
    }
}

impl TryFrom<CompletedTransaction> for CompletedTransactionSql {
    type Error = TransactionStorageError;

    fn try_from(c: CompletedTransaction) -> Result<Self, Self::Error> {
        Ok(Self {
            tx_id: c.tx_id.as_u64() as i64,
            source_public_key: c.source_public_key.to_vec(),
            destination_public_key: c.destination_public_key.to_vec(),
            amount: u64::from(c.amount) as i64,
            fee: u64::from(c.fee) as i64,
            transaction_protocol: serde_json::to_string(&c.transaction)?,
            status: c.status as i32,
            message: c.message,
            timestamp: c.timestamp,
            cancelled: c.cancelled as i32,
            direction: Some(c.direction as i32),
            coinbase_block_height: c.coinbase_block_height.map(|b| b as i64),
            send_count: c.send_count as i32,
            last_send_timestamp: c.last_send_timestamp,
            valid: c.valid as i32,
            confirmations: c.confirmations.map(|ic| ic as i64),
            mined_height: c.mined_height.map(|ic| ic as i64),
            mined_in_block: c.mined_in_block,
        })
    }
}

impl TryFrom<CompletedTransactionSql> for CompletedTransaction {
    type Error = TransactionStorageError;

    fn try_from(c: CompletedTransactionSql) -> Result<Self, Self::Error> {
        Ok(Self {
            tx_id: (c.tx_id as u64).into(),
            source_public_key: PublicKey::from_vec(&c.source_public_key)
                .map_err(|_| TransactionStorageError::ConversionError("Invalid source Publickey".to_string()))?,
            destination_public_key: PublicKey::from_vec(&c.destination_public_key)
                .map_err(|_| TransactionStorageError::ConversionError("Invalid destination PublicKey".to_string()))?,
            amount: MicroTari::from(c.amount as u64),
            fee: MicroTari::from(c.fee as u64),
            transaction: serde_json::from_str(&c.transaction_protocol)?,
            status: TransactionStatus::try_from(c.status)?,
            message: c.message,
            timestamp: c.timestamp,
            cancelled: c.cancelled != 0,
            direction: TransactionDirection::try_from(c.direction.unwrap_or(2i32))?,
            coinbase_block_height: c.coinbase_block_height.map(|b| b as u64),
            send_count: c.send_count as u32,
            last_send_timestamp: c.last_send_timestamp,
            valid: c.valid != 0,
            confirmations: c.confirmations.map(|ic| ic as u64),
            mined_height: c.mined_height.map(|ic| ic as u64),
            mined_in_block: c.mined_in_block,
        })
    }
}

#[derive(AsChangeset, Default)]
#[table_name = "completed_transactions"]
pub struct UpdateCompletedTransactionSql {
    status: Option<i32>,
    timestamp: Option<NaiveDateTime>,
    cancelled: Option<i32>,
    direction: Option<i32>,
    transaction_protocol: Option<String>,
    send_count: Option<i32>,
    last_send_timestamp: Option<Option<NaiveDateTime>>,
    valid: Option<i32>,
    confirmations: Option<Option<i64>>,
    mined_height: Option<Option<i64>>,
    mined_in_block: Option<Option<Vec<u8>>>,
}

#[cfg(test)]
mod test {
    use std::convert::TryFrom;

    use aes_gcm::{
        aead::{generic_array::GenericArray, NewAead},
        Aes256Gcm,
    };
    use chrono::Utc;
    use diesel::{Connection, SqliteConnection};
    use rand::rngs::OsRng;
    use tari_crypto::{
        keys::{PublicKey as PublicKeyTrait, SecretKey as SecretKeyTrait},
        script,
        script::{ExecutionStack, TariScript},
    };
    use tempfile::tempdir;

    use tari_common_types::types::{HashDigest, PrivateKey, PublicKey};
    use tari_core::transactions::{
        helpers::{create_unblinded_output, TestParams},
        tari_amount::MicroTari,
        transaction::{OutputFeatures, Transaction},
        transaction_protocol::sender::TransactionSenderMessage,
        CryptoFactories,
        ReceiverTransactionProtocol,
        SenderTransactionProtocol,
    };
    use tari_test_utils::random::string;

    use crate::{
        storage::sqlite_utilities::WalletDbConnection,
        transaction_service::storage::{
            database::{DbKey, TransactionBackend},
            models::{
                CompletedTransaction,
                InboundTransaction,
                OutboundTransaction,
                TransactionDirection,
                TransactionStatus,
            },
            sqlite_db::{
                CompletedTransactionSql,
                InboundTransactionSql,
                OutboundTransactionSql,
                TransactionServiceSqliteDatabase,
            },
        },
        util::encryption::Encryptable,
    };

    #[test]
    fn test_crud() {
        let factories = CryptoFactories::default();
        let db_name = format!("{}.sqlite3", string(8).as_str());
        let temp_dir = tempdir().unwrap();
        let db_folder = temp_dir.path().to_str().unwrap().to_string();
        let db_path = format!("{}{}", db_folder, db_name);

        embed_migrations!("./migrations");
        let conn = SqliteConnection::establish(&db_path).unwrap_or_else(|_| panic!("Error connecting to {}", db_path));

        embedded_migrations::run_with_output(&conn, &mut std::io::stdout()).expect("Migration failed");

        conn.execute("PRAGMA foreign_keys = ON").unwrap();

        let mut builder = SenderTransactionProtocol::builder(1);
        let test_params = TestParams::new();
        let input = create_unblinded_output(
            TariScript::default(),
            OutputFeatures::default(),
            test_params,
            MicroTari::from(100_000),
        );
        let amount = MicroTari::from(10_000);
        builder
            .with_lock_height(0)
            .with_fee_per_gram(MicroTari::from(177))
            .with_offset(PrivateKey::random(&mut OsRng))
            .with_private_nonce(PrivateKey::random(&mut OsRng))
            .with_amount(0, amount)
            .with_message("Yo!".to_string())
            .with_input(
                input
                    .as_transaction_input(&factories.commitment)
                    .expect("Should be able to make transaction input"),
                input,
            )
            .with_change_secret(PrivateKey::random(&mut OsRng))
            .with_recipient_data(
                0,
                script!(Nop),
                PrivateKey::random(&mut OsRng),
                Default::default(),
                PrivateKey::random(&mut OsRng),
            )
            .with_change_script(script!(Nop), ExecutionStack::default(), PrivateKey::random(&mut OsRng));

        let mut stp = builder.build::<HashDigest>(&factories).unwrap();

        let outbound_tx1 = OutboundTransaction {
            tx_id: 1.into(),
            destination_public_key: PublicKey::from_secret_key(&PrivateKey::random(&mut OsRng)),
            amount,
            fee: stp.get_fee_amount().unwrap(),
            sender_protocol: stp.clone(),
            status: TransactionStatus::Pending,
            message: "Yo!".to_string(),
            timestamp: Utc::now().naive_utc(),
            cancelled: false,
            direct_send_success: false,
            send_count: 0,
            last_send_timestamp: None,
        };

        let outbound_tx2 = OutboundTransactionSql::try_from(OutboundTransaction {
            tx_id: 2.into(),
            destination_public_key: PublicKey::from_secret_key(&PrivateKey::random(&mut OsRng)),
            amount,
            fee: stp.get_fee_amount().unwrap(),
            sender_protocol: stp.clone(),
            status: TransactionStatus::Pending,
            message: "Hey!".to_string(),
            timestamp: Utc::now().naive_utc(),
            cancelled: false,
            direct_send_success: false,
            send_count: 0,
            last_send_timestamp: None,
        })
        .unwrap();

        OutboundTransactionSql::try_from(outbound_tx1.clone())
            .unwrap()
            .commit(&conn)
            .unwrap();
        outbound_tx2.commit(&conn).unwrap();

        let outbound_txs = OutboundTransactionSql::index_by_cancelled(&conn, false).unwrap();
        assert_eq!(outbound_txs.len(), 2);

        let returned_outbound_tx =
            OutboundTransaction::try_from(OutboundTransactionSql::find_by_cancelled(1.into(), false, &conn).unwrap())
                .unwrap();
        assert_eq!(
            OutboundTransactionSql::try_from(returned_outbound_tx).unwrap(),
            OutboundTransactionSql::try_from(outbound_tx1.clone()).unwrap()
        );

        let rtp = ReceiverTransactionProtocol::new(
            TransactionSenderMessage::Single(Box::new(stp.build_single_round_message().unwrap())),
            PrivateKey::random(&mut OsRng),
            PrivateKey::random(&mut OsRng),
            OutputFeatures::default(),
            &factories,
        );

        let inbound_tx1 = InboundTransaction {
            tx_id: 2.into(),
            source_public_key: PublicKey::from_secret_key(&PrivateKey::random(&mut OsRng)),
            amount,
            receiver_protocol: rtp.clone(),
            status: TransactionStatus::Pending,
            message: "Yo!".to_string(),
            timestamp: Utc::now().naive_utc(),
            cancelled: false,
            direct_send_success: false,
            send_count: 0,
            last_send_timestamp: None,
        };
        let inbound_tx2 = InboundTransaction {
            tx_id: 3.into(),
            source_public_key: PublicKey::from_secret_key(&PrivateKey::random(&mut OsRng)),
            amount,
            receiver_protocol: rtp,
            status: TransactionStatus::Pending,
            message: "Hey!".to_string(),
            timestamp: Utc::now().naive_utc(),
            cancelled: false,
            direct_send_success: false,
            send_count: 0,
            last_send_timestamp: None,
        };

        InboundTransactionSql::try_from(inbound_tx1.clone())
            .unwrap()
            .commit(&conn)
            .unwrap();
        InboundTransactionSql::try_from(inbound_tx2)
            .unwrap()
            .commit(&conn)
            .unwrap();

        let inbound_txs = InboundTransactionSql::index_by_cancelled(&conn, false).unwrap();
        assert_eq!(inbound_txs.len(), 2);

        let returned_inbound_tx =
            InboundTransaction::try_from(InboundTransactionSql::find_by_cancelled(2.into(), false, &conn).unwrap())
                .unwrap();
        assert_eq!(
            InboundTransactionSql::try_from(returned_inbound_tx).unwrap(),
            InboundTransactionSql::try_from(inbound_tx1.clone()).unwrap()
        );

        let tx = Transaction::new(
            vec![],
            vec![],
            vec![],
            PrivateKey::random(&mut OsRng),
            PrivateKey::random(&mut OsRng),
        );

        let completed_tx1 = CompletedTransaction {
            tx_id: 2.into(),
            source_public_key: PublicKey::from_secret_key(&PrivateKey::random(&mut OsRng)),
            destination_public_key: PublicKey::from_secret_key(&PrivateKey::random(&mut OsRng)),
            amount,
            fee: MicroTari::from(100),
            transaction: tx.clone(),
            status: TransactionStatus::MinedUnconfirmed,
            message: "Yo!".to_string(),
            timestamp: Utc::now().naive_utc(),
            cancelled: false,
            direction: TransactionDirection::Unknown,
            coinbase_block_height: None,
            send_count: 0,
            last_send_timestamp: None,
            valid: true,
            confirmations: None,
            mined_height: None,
            mined_in_block: None,
        };
        let completed_tx2 = CompletedTransaction {
            tx_id: 3.into(),
            source_public_key: PublicKey::from_secret_key(&PrivateKey::random(&mut OsRng)),
            destination_public_key: PublicKey::from_secret_key(&PrivateKey::random(&mut OsRng)),
            amount,
            fee: MicroTari::from(100),
            transaction: tx.clone(),
            status: TransactionStatus::Broadcast,
            message: "Hey!".to_string(),
            timestamp: Utc::now().naive_utc(),
            cancelled: false,
            direction: TransactionDirection::Unknown,
            coinbase_block_height: None,
            send_count: 0,
            last_send_timestamp: None,
            valid: true,
            confirmations: None,
            mined_height: None,
            mined_in_block: None,
        };

        CompletedTransactionSql::try_from(completed_tx1.clone())
            .unwrap()
            .commit(&conn)
            .unwrap();
        assert!(CompletedTransactionSql::try_from(completed_tx1.clone())
            .unwrap()
            .commit(&conn)
            .is_err());

        CompletedTransactionSql::try_from(completed_tx2)
            .unwrap()
            .commit(&conn)
            .unwrap();

        let completed_txs = CompletedTransactionSql::index_by_cancelled(&conn, false).unwrap();
        assert_eq!(completed_txs.len(), 2);

        let returned_completed_tx =
            CompletedTransaction::try_from(CompletedTransactionSql::find_by_cancelled(2.into(), false, &conn).unwrap())
                .unwrap();
        assert_eq!(
            CompletedTransactionSql::try_from(returned_completed_tx).unwrap(),
            CompletedTransactionSql::try_from(completed_tx1.clone()).unwrap()
        );

        assert!(InboundTransactionSql::find_by_cancelled(inbound_tx1.tx_id, false, &conn).is_ok());
        InboundTransactionSql::try_from(inbound_tx1.clone())
            .unwrap()
            .delete(&conn)
            .unwrap();
        assert!(InboundTransactionSql::try_from(inbound_tx1.clone())
            .unwrap()
            .delete(&conn)
            .is_err());
        assert!(InboundTransactionSql::find_by_cancelled(inbound_tx1.tx_id, false, &conn).is_err());

        assert!(OutboundTransactionSql::find_by_cancelled(inbound_tx1.tx_id, false, &conn).is_ok());
        OutboundTransactionSql::try_from(outbound_tx1.clone())
            .unwrap()
            .delete(&conn)
            .unwrap();
        assert!(OutboundTransactionSql::try_from(outbound_tx1.clone())
            .unwrap()
            .delete(&conn)
            .is_err());
        assert!(OutboundTransactionSql::find_by_cancelled(outbound_tx1.tx_id, false, &conn).is_err());

        assert!(CompletedTransactionSql::find_by_cancelled(completed_tx1.tx_id, false, &conn).is_ok());
        CompletedTransactionSql::try_from(completed_tx1.clone())
            .unwrap()
            .delete(&conn)
            .unwrap();
        assert!(CompletedTransactionSql::try_from(completed_tx1.clone())
            .unwrap()
            .delete(&conn)
            .is_err());
        assert!(CompletedTransactionSql::find_by_cancelled(completed_tx1.tx_id, false, &conn).is_err());

        InboundTransactionSql::try_from(inbound_tx1.clone())
            .unwrap()
            .commit(&conn)
            .unwrap();

        assert!(InboundTransactionSql::find_by_cancelled(inbound_tx1.tx_id, true, &conn).is_err());
        InboundTransactionSql::try_from(inbound_tx1.clone())
            .unwrap()
            .set_cancelled(true, &conn)
            .unwrap();
        assert!(InboundTransactionSql::find_by_cancelled(inbound_tx1.tx_id, false, &conn).is_err());
        assert!(InboundTransactionSql::find_by_cancelled(inbound_tx1.tx_id, true, &conn).is_ok());
        InboundTransactionSql::try_from(inbound_tx1.clone())
            .unwrap()
            .set_cancelled(false, &conn)
            .unwrap();
        assert!(InboundTransactionSql::find_by_cancelled(inbound_tx1.tx_id, true, &conn).is_err());
        assert!(InboundTransactionSql::find_by_cancelled(inbound_tx1.tx_id, false, &conn).is_ok());
        OutboundTransactionSql::try_from(outbound_tx1.clone())
            .unwrap()
            .commit(&conn)
            .unwrap();

        assert!(OutboundTransactionSql::find_by_cancelled(outbound_tx1.tx_id, true, &conn).is_err());
        OutboundTransactionSql::try_from(outbound_tx1.clone())
            .unwrap()
            .set_cancelled(true, &conn)
            .unwrap();
        assert!(OutboundTransactionSql::find_by_cancelled(outbound_tx1.tx_id, false, &conn).is_err());
        assert!(OutboundTransactionSql::find_by_cancelled(outbound_tx1.tx_id, true, &conn).is_ok());
        OutboundTransactionSql::try_from(outbound_tx1.clone())
            .unwrap()
            .set_cancelled(false, &conn)
            .unwrap();
        assert!(OutboundTransactionSql::find_by_cancelled(outbound_tx1.tx_id, true, &conn).is_err());
        assert!(OutboundTransactionSql::find_by_cancelled(outbound_tx1.tx_id, false, &conn).is_ok());

        CompletedTransactionSql::try_from(completed_tx1.clone())
            .unwrap()
            .commit(&conn)
            .unwrap();

        assert!(CompletedTransactionSql::find_by_cancelled(completed_tx1.tx_id, true, &conn).is_err());
        CompletedTransactionSql::try_from(completed_tx1.clone())
            .unwrap()
            .cancel(&conn)
            .unwrap();
        assert!(CompletedTransactionSql::find_by_cancelled(completed_tx1.tx_id, false, &conn).is_err());
        assert!(CompletedTransactionSql::find_by_cancelled(completed_tx1.tx_id, true, &conn).is_ok());

        let coinbase_tx1 = CompletedTransaction {
            tx_id: 101.into(),
            source_public_key: PublicKey::from_secret_key(&PrivateKey::random(&mut OsRng)),
            destination_public_key: PublicKey::from_secret_key(&PrivateKey::random(&mut OsRng)),
            amount,
            fee: MicroTari::from(100),
            transaction: tx.clone(),
            status: TransactionStatus::Coinbase,
            message: "Hey!".to_string(),
            timestamp: Utc::now().naive_utc(),
            cancelled: false,
            direction: TransactionDirection::Unknown,
            coinbase_block_height: Some(2),
            send_count: 0,
            last_send_timestamp: None,
            valid: true,
            confirmations: None,
            mined_height: None,
            mined_in_block: None,
        };

        let coinbase_tx2 = CompletedTransaction {
            tx_id: 102.into(),
            source_public_key: PublicKey::from_secret_key(&PrivateKey::random(&mut OsRng)),
            destination_public_key: PublicKey::from_secret_key(&PrivateKey::random(&mut OsRng)),
            amount,
            fee: MicroTari::from(100),
            transaction: tx.clone(),
            status: TransactionStatus::Coinbase,
            message: "Hey!".to_string(),
            timestamp: Utc::now().naive_utc(),
            cancelled: false,
            direction: TransactionDirection::Unknown,
            coinbase_block_height: Some(2),
            send_count: 0,
            last_send_timestamp: None,
            valid: true,
            confirmations: None,
            mined_height: None,
            mined_in_block: None,
        };

        let coinbase_tx3 = CompletedTransaction {
            tx_id: 103.into(),
            source_public_key: PublicKey::from_secret_key(&PrivateKey::random(&mut OsRng)),
            destination_public_key: PublicKey::from_secret_key(&PrivateKey::random(&mut OsRng)),
            amount,
            fee: MicroTari::from(100),
            transaction: tx,
            status: TransactionStatus::Coinbase,
            message: "Hey!".to_string(),
            timestamp: Utc::now().naive_utc(),
            cancelled: false,
            direction: TransactionDirection::Unknown,
            coinbase_block_height: Some(3),
            send_count: 0,
            last_send_timestamp: None,
            valid: true,
            confirmations: None,
            mined_height: None,
            mined_in_block: None,
        };

        CompletedTransactionSql::try_from(coinbase_tx1)
            .unwrap()
            .commit(&conn)
            .unwrap();
        CompletedTransactionSql::try_from(coinbase_tx2)
            .unwrap()
            .commit(&conn)
            .unwrap();
        CompletedTransactionSql::try_from(coinbase_tx3)
            .unwrap()
            .commit(&conn)
            .unwrap();

        let coinbase_txs = CompletedTransactionSql::index_coinbase_at_block_height(2, &conn).unwrap();

        assert_eq!(coinbase_txs.len(), 2);
        assert!(coinbase_txs.iter().any(|c| c.tx_id == 101));
        assert!(coinbase_txs.iter().any(|c| c.tx_id == 102));
        assert!(!coinbase_txs.iter().any(|c| c.tx_id == 103));
    }

    #[test]
    fn test_encryption_crud() {
        let db_name = format!("{}.sqlite3", string(8).as_str());
        let temp_dir = tempdir().unwrap();
        let db_folder = temp_dir.path().to_str().unwrap().to_string();
        let db_path = format!("{}{}", db_folder, db_name);

        embed_migrations!("./migrations");
        let conn = SqliteConnection::establish(&db_path).unwrap_or_else(|_| panic!("Error connecting to {}", db_path));

        embedded_migrations::run_with_output(&conn, &mut std::io::stdout()).expect("Migration failed");

        conn.execute("PRAGMA foreign_keys = ON").unwrap();

        let key = GenericArray::from_slice(b"an example very very secret key.");
        let cipher = Aes256Gcm::new(key);

        let inbound_tx = InboundTransaction {
            tx_id: 1.into(),
            source_public_key: PublicKey::from_secret_key(&PrivateKey::random(&mut OsRng)),
            amount: MicroTari::from(100),
            receiver_protocol: ReceiverTransactionProtocol::new_placeholder(),
            status: TransactionStatus::Pending,
            message: "Yo!".to_string(),
            timestamp: Utc::now().naive_utc(),
            cancelled: false,
            direct_send_success: false,
            send_count: 0,
            last_send_timestamp: None,
        };
        let mut inbound_tx_sql = InboundTransactionSql::try_from(inbound_tx.clone()).unwrap();
        inbound_tx_sql.commit(&conn).unwrap();
        inbound_tx_sql.encrypt(&cipher).unwrap();
        inbound_tx_sql.update_encryption(&conn).unwrap();
        let mut db_inbound_tx = InboundTransactionSql::find_by_cancelled(1.into(), false, &conn).unwrap();
        db_inbound_tx.decrypt(&cipher).unwrap();
        let decrypted_inbound_tx = InboundTransaction::try_from(db_inbound_tx).unwrap();
        assert_eq!(inbound_tx, decrypted_inbound_tx);

        let outbound_tx = OutboundTransaction {
            tx_id: 2.into(),
            destination_public_key: PublicKey::from_secret_key(&PrivateKey::random(&mut OsRng)),
            amount: MicroTari::from(100),
            fee: MicroTari::from(10),
            sender_protocol: SenderTransactionProtocol::new_placeholder(),
            status: TransactionStatus::Pending,
            message: "Yo!".to_string(),
            timestamp: Utc::now().naive_utc(),
            cancelled: false,
            direct_send_success: false,
            send_count: 0,
            last_send_timestamp: None,
        };

        let mut outbound_tx_sql = OutboundTransactionSql::try_from(outbound_tx.clone()).unwrap();
        outbound_tx_sql.commit(&conn).unwrap();
        outbound_tx_sql.encrypt(&cipher).unwrap();
        outbound_tx_sql.update_encryption(&conn).unwrap();
        let mut db_outbound_tx = OutboundTransactionSql::find_by_cancelled(2.into(), false, &conn).unwrap();
        db_outbound_tx.decrypt(&cipher).unwrap();
        let decrypted_outbound_tx = OutboundTransaction::try_from(db_outbound_tx).unwrap();
        assert_eq!(outbound_tx, decrypted_outbound_tx);

        let completed_tx = CompletedTransaction {
            tx_id: 3.into(),
            source_public_key: PublicKey::from_secret_key(&PrivateKey::random(&mut OsRng)),
            destination_public_key: PublicKey::from_secret_key(&PrivateKey::random(&mut OsRng)),
            amount: MicroTari::from(100),
            fee: MicroTari::from(100),
            transaction: Transaction::new(
                vec![],
                vec![],
                vec![],
                PrivateKey::random(&mut OsRng),
                PrivateKey::random(&mut OsRng),
            ),
            status: TransactionStatus::MinedUnconfirmed,
            message: "Yo!".to_string(),
            timestamp: Utc::now().naive_utc(),
            cancelled: false,
            direction: TransactionDirection::Unknown,
            coinbase_block_height: None,
            send_count: 0,
            last_send_timestamp: None,
            valid: true,
            confirmations: None,
            mined_height: None,
            mined_in_block: None,
        };

        let mut completed_tx_sql = CompletedTransactionSql::try_from(completed_tx.clone()).unwrap();
        completed_tx_sql.commit(&conn).unwrap();
        completed_tx_sql.encrypt(&cipher).unwrap();
        completed_tx_sql.update_encryption(&conn).unwrap();
        let mut db_completed_tx = CompletedTransactionSql::find_by_cancelled(3.into(), false, &conn).unwrap();
        db_completed_tx.decrypt(&cipher).unwrap();
        let decrypted_completed_tx = CompletedTransaction::try_from(db_completed_tx).unwrap();
        assert_eq!(completed_tx, decrypted_completed_tx);
    }

    #[test]
    fn test_apply_remove_encryption() {
        let db_name = format!("{}.sqlite3", string(8).as_str());
        let temp_dir = tempdir().unwrap();
        let db_folder = temp_dir.path().to_str().unwrap().to_string();
        let db_path = format!("{}{}", db_folder, db_name);

        embed_migrations!("./migrations");
        let conn = SqliteConnection::establish(&db_path).unwrap_or_else(|_| panic!("Error connecting to {}", db_path));

        embedded_migrations::run_with_output(&conn, &mut std::io::stdout()).expect("Migration failed");

        let inbound_tx = InboundTransaction {
            tx_id: 1.into(),
            source_public_key: PublicKey::from_secret_key(&PrivateKey::random(&mut OsRng)),
            amount: MicroTari::from(100),
            receiver_protocol: ReceiverTransactionProtocol::new_placeholder(),
            status: TransactionStatus::Pending,
            message: "Yo!".to_string(),
            timestamp: Utc::now().naive_utc(),
            cancelled: false,
            direct_send_success: false,
            send_count: 0,
            last_send_timestamp: None,
        };
        let inbound_tx_sql = InboundTransactionSql::try_from(inbound_tx).unwrap();
        inbound_tx_sql.commit(&conn).unwrap();

        let outbound_tx = OutboundTransaction {
            tx_id: 2.into(),
            destination_public_key: PublicKey::from_secret_key(&PrivateKey::random(&mut OsRng)),
            amount: MicroTari::from(100),
            fee: MicroTari::from(10),
            sender_protocol: SenderTransactionProtocol::new_placeholder(),
            status: TransactionStatus::Pending,
            message: "Yo!".to_string(),
            timestamp: Utc::now().naive_utc(),
            cancelled: false,
            direct_send_success: false,
            send_count: 0,
            last_send_timestamp: None,
        };
        let outbound_tx_sql = OutboundTransactionSql::try_from(outbound_tx).unwrap();
        outbound_tx_sql.commit(&conn).unwrap();

        let completed_tx = CompletedTransaction {
            tx_id: 3.into(),
            source_public_key: PublicKey::from_secret_key(&PrivateKey::random(&mut OsRng)),
            destination_public_key: PublicKey::from_secret_key(&PrivateKey::random(&mut OsRng)),
            amount: MicroTari::from(100),
            fee: MicroTari::from(100),
            transaction: Transaction::new(
                vec![],
                vec![],
                vec![],
                PrivateKey::random(&mut OsRng),
                PrivateKey::random(&mut OsRng),
            ),
            status: TransactionStatus::MinedUnconfirmed,
            message: "Yo!".to_string(),
            timestamp: Utc::now().naive_utc(),
            cancelled: false,
            direction: TransactionDirection::Unknown,
            coinbase_block_height: None,
            send_count: 0,
            last_send_timestamp: None,
            valid: true,
            confirmations: None,
            mined_height: None,
            mined_in_block: None,
        };
        let completed_tx_sql = CompletedTransactionSql::try_from(completed_tx).unwrap();
        completed_tx_sql.commit(&conn).unwrap();

        let key = GenericArray::from_slice(b"an example very very secret key.");
        let cipher = Aes256Gcm::new(key);

        let connection = WalletDbConnection::new(conn, None);

        let db1 = TransactionServiceSqliteDatabase::new(connection.clone(), Some(cipher.clone()));
        assert!(db1.apply_encryption(cipher.clone()).is_err());

        let db2 = TransactionServiceSqliteDatabase::new(connection.clone(), None);
        assert!(db2.remove_encryption().is_ok());
        db2.apply_encryption(cipher).unwrap();
        assert!(db2.fetch(&DbKey::PendingInboundTransactions).is_ok());
        assert!(db2.fetch(&DbKey::PendingOutboundTransactions).is_ok());
        assert!(db2.fetch(&DbKey::CompletedTransactions).is_ok());

        let db3 = TransactionServiceSqliteDatabase::new(connection, None);
        assert!(db3.fetch(&DbKey::PendingInboundTransactions).is_err());
        assert!(db3.fetch(&DbKey::PendingOutboundTransactions).is_err());
        assert!(db3.fetch(&DbKey::CompletedTransactions).is_err());

        db2.remove_encryption().unwrap();

        assert!(db3.fetch(&DbKey::PendingInboundTransactions).is_ok());
        assert!(db3.fetch(&DbKey::PendingOutboundTransactions).is_ok());
        assert!(db3.fetch(&DbKey::CompletedTransactions).is_ok());
    }
}<|MERGE_RESOLUTION|>--- conflicted
+++ resolved
@@ -54,12 +54,11 @@
 };
 use tari_common_types::types::{BlockHash, PublicKey};
 use tari_comms::types::CommsPublicKey;
-use tari_core::transactions::tari_amount::MicroTari;
+use tari_core::transactions::{tari_amount::MicroTari, transaction_protocol::TxId};
 use tari_crypto::tari_utilities::{
     hex::{from_hex, Hex},
     ByteArray,
 };
-use tari_core::transactions::transaction_protocol::TxId;
 
 const LOG_TARGET: &str = "wallet::transaction_service::database::sqlite_db";
 
@@ -527,41 +526,7 @@
         Ok(())
     }
 
-<<<<<<< HEAD
-    fn mine_completed_transaction(&self, tx_id: TxId) -> Result<(), TransactionStorageError> {
-        let conn = self.database_connection.acquire_lock();
-
-        match CompletedTransactionSql::find_by_cancelled(tx_id, false, &(*conn)) {
-            Ok(v) => {
-                v.update(
-                    UpdateCompletedTransactionSql::from(UpdateCompletedTransaction {
-                        status: Some(TransactionStatus::MinedUnconfirmed),
-                        timestamp: None,
-                        cancelled: None,
-                        direction: None,
-                        send_count: None,
-                        last_send_timestamp: None,
-                        valid: None,
-                        confirmations: None,
-                        mined_height: None,
-                    }),
-                    &(*conn),
-                )?;
-            },
-            Err(TransactionStorageError::DieselError(DieselError::NotFound)) => {
-                return Err(TransactionStorageError::ValueNotFound(DbKey::CompletedTransaction(
-                    tx_id,
-                )))
-            },
-            Err(e) => return Err(e),
-        };
-        Ok(())
-    }
-
-    fn cancel_completed_transaction(&self, tx_id: TxId) -> Result<(), TransactionStorageError> {
-=======
     fn cancel_completed_transaction(&self, tx_id: u64) -> Result<(), TransactionStorageError> {
->>>>>>> 43b20334
         let conn = self.database_connection.acquire_lock();
         match CompletedTransactionSql::find_by_cancelled(tx_id, false, &(*conn)) {
             Ok(v) => {
@@ -810,9 +775,6 @@
         Ok(())
     }
 
-<<<<<<< HEAD
-    fn confirm_broadcast_or_coinbase_transaction(&self, tx_id: TxId) -> Result<(), TransactionStorageError> {
-=======
     fn update_mined_height(
         &self,
         tx_id: u64,
@@ -822,7 +784,6 @@
         num_confirmations: u64,
         is_confirmed: bool,
     ) -> Result<(), TransactionStorageError> {
->>>>>>> 43b20334
         let conn = self.database_connection.acquire_lock();
         match CompletedTransactionSql::find(tx_id, &(*conn)) {
             Ok(v) => {
@@ -845,11 +806,7 @@
         Ok(())
     }
 
-<<<<<<< HEAD
-    fn unconfirm_mined_transaction(&self, tx_id: TxId) -> Result<(), TransactionStorageError> {
-=======
     fn fetch_last_mined_transaction(&self) -> Result<Option<CompletedTransaction>, TransactionStorageError> {
->>>>>>> 43b20334
         let conn = self.database_connection.acquire_lock();
         let tx = completed_transactions::table
             .filter(completed_transactions::mined_height.is_not_null())
@@ -865,11 +822,7 @@
         })
     }
 
-<<<<<<< HEAD
-    fn set_completed_transaction_validity(&self, tx_id: TxId, valid: bool) -> Result<(), TransactionStorageError> {
-=======
     fn fetch_unconfirmed_transactions(&self) -> Result<Vec<CompletedTransaction>, TransactionStorageError> {
->>>>>>> 43b20334
         let conn = self.database_connection.acquire_lock();
         let txs = completed_transactions::table
             .filter(
@@ -887,30 +840,10 @@
             result.push(tx.try_into()?);
         }
 
-<<<<<<< HEAD
-    fn update_confirmations(&self, tx_id: TxId, confirmations: u64) -> Result<(), TransactionStorageError> {
-        let conn = self.database_connection.acquire_lock();
-        match CompletedTransactionSql::find_by_cancelled(tx_id, false, &(*conn)) {
-            Ok(v) => {
-                v.update_confirmations(confirmations, &(*conn))?;
-            },
-            Err(TransactionStorageError::DieselError(DieselError::NotFound)) => {
-                return Err(TransactionStorageError::ValueNotFound(DbKey::CompletedTransaction(
-                    tx_id,
-                )));
-            },
-            Err(e) => return Err(e),
-        };
-        Ok(())
-    }
-
-    fn update_mined_height(&self, tx_id: TxId, mined_height: u64) -> Result<(), TransactionStorageError> {
-=======
         Ok(result)
     }
 
     fn set_transaction_as_unmined(&self, tx_id: u64) -> Result<(), TransactionStorageError> {
->>>>>>> 43b20334
         let conn = self.database_connection.acquire_lock();
         match CompletedTransactionSql::find(tx_id, &(*conn)) {
             Ok(v) => {

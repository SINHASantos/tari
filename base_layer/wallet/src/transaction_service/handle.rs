--- conflicted
+++ resolved
@@ -20,17 +20,10 @@
 // WHETHER IN CONTRACT, STRICT LIABILITY, OR TORT (INCLUDING NEGLIGENCE OR OTHERWISE) ARISING IN ANY WAY OUT OF THE
 // USE OF THIS SOFTWARE, EVEN IF ADVISED OF THE POSSIBILITY OF SUCH DAMAGE.
 
-<<<<<<< HEAD
 use std::{collections::HashMap, fmt, fmt::Formatter, sync::Arc};
-
-use aes_gcm::Aes256Gcm;
-use tari_common_types::transaction::TxId;
-=======
-use std::{collections::HashMap, fmt, sync::Arc};
 
 use aes_gcm::Aes256Gcm;
 use tari_common_types::{transaction::TxId, types::PublicKey};
->>>>>>> 5b0c7c94
 use tari_comms::types::CommsPublicKey;
 use tari_core::transactions::{
     tari_amount::MicroTari,
@@ -41,19 +34,10 @@
 use tokio::sync::broadcast;
 use tower::Service;
 
-<<<<<<< HEAD
-use crate::{
-    transaction_service::{
-        error::TransactionServiceError,
-        storage::models::{CompletedTransaction, InboundTransaction, OutboundTransaction, WalletTransaction},
-    },
-    OperationId,
-=======
 use crate::transaction_service::{
     error::TransactionServiceError,
     protocols::TxRejection,
     storage::models::{CompletedTransaction, InboundTransaction, OutboundTransaction, WalletTransaction},
->>>>>>> 5b0c7c94
 };
 
 /// API Request enum
@@ -67,7 +51,6 @@
     GetCancelledCompletedTransactions,
     GetCompletedTransaction(TxId),
     GetAnyTransaction(TxId),
-<<<<<<< HEAD
     SendTransaction {
         dest_pubkey: CommsPublicKey,
         amount: MicroTari,
@@ -82,17 +65,10 @@
         fee_per_gram: MicroTari,
         message: String,
     },
-    CancelTransaction(TxId),
-    ImportUtxo(MicroTari, CommsPublicKey, String, Option<u64>),
-    SubmitSelfSendTransaction(TxId, Transaction, MicroTari, MicroTari, String),
-=======
-    SendTransaction(CommsPublicKey, MicroTari, MicroTari, String),
-    SendOneSidedTransaction(CommsPublicKey, MicroTari, MicroTari, String),
     SendShaAtomicSwapTransaction(CommsPublicKey, MicroTari, MicroTari, String),
     CancelTransaction(TxId),
     ImportUtxo(MicroTari, CommsPublicKey, String, Option<u64>),
     SubmitTransactionToSelf(TxId, Transaction, MicroTari, MicroTari, String),
->>>>>>> 5b0c7c94
     SetLowPowerMode,
     SetNormalPowerMode,
     ApplyEncryption(Box<Aes256Gcm>),
@@ -116,7 +92,6 @@
             Self::GetCancelledPendingOutboundTransactions => f.write_str("GetCancelledPendingOutboundTransactions"),
             Self::GetCancelledCompletedTransactions => f.write_str("GetCancelledCompletedTransactions"),
             Self::GetCompletedTransaction(t) => f.write_str(&format!("GetCompletedTransaction({})", t)),
-<<<<<<< HEAD
             Self::SendTransaction {
                 dest_pubkey,
                 amount,
@@ -139,15 +114,9 @@
                 amount,
                 message
             )),
-=======
-            Self::SendTransaction(k, v, _, msg) => f.write_str(&format!("SendTransaction (to {}, {}, {})", k, v, msg)),
-            Self::SendOneSidedTransaction(k, v, _, msg) => {
-                f.write_str(&format!("SendOneSidedTransaction (to {}, {}, {})", k, v, msg))
-            },
             Self::SendShaAtomicSwapTransaction(k, v, _, msg) => {
                 f.write_str(&format!("SendShaAtomicSwapTransaction (to {}, {}, {})", k, v, msg))
             },
->>>>>>> 5b0c7c94
             Self::CancelTransaction(t) => f.write_str(&format!("CancelTransaction ({})", t)),
             Self::ImportUtxo(v, k, msg, maturity) => f.write_str(&format!(
                 "ImportUtxo (from {}, {}, {} with maturity: {})",
@@ -156,13 +125,7 @@
                 msg,
                 maturity.unwrap_or(0)
             )),
-<<<<<<< HEAD
-            Self::SubmitSelfSendTransaction(tx_id, _, _, _, _) => {
-                f.write_str(&format!("SubmitTransaction ({})", tx_id))
-            },
-=======
             Self::SubmitTransactionToSelf(tx_id, _, _, _, _) => f.write_str(&format!("SubmitTransaction ({})", tx_id)),
->>>>>>> 5b0c7c94
             Self::SetLowPowerMode => f.write_str("SetLowPowerMode "),
             Self::SetNormalPowerMode => f.write_str("SetNormalPowerMode"),
             Self::ApplyEncryption(_) => f.write_str("ApplyEncryption"),
@@ -232,15 +195,7 @@
         num_confirmations: u64,
         is_valid: bool,
     },
-<<<<<<< HEAD
-    TransactionValidationTimedOut(OperationId),
-    TransactionValidationSuccess(OperationId),
-    TransactionValidationFailure(OperationId),
-    TransactionValidationAborted(OperationId),
-    TransactionValidationDelayed(OperationId),
-=======
     TransactionValidationStateChanged(u64),
->>>>>>> 5b0c7c94
     Error(String),
 }
 
@@ -541,11 +496,7 @@
         let fee = tx.body.get_total_fee();
         match self
             .handle
-<<<<<<< HEAD
-            .call(TransactionServiceRequest::SubmitSelfSendTransaction(
-=======
             .call(TransactionServiceRequest::SubmitTransactionToSelf(
->>>>>>> 5b0c7c94
                 tx_id, tx, fee, amount, message,
             ))
             .await??

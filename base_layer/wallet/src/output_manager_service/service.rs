--- conflicted
+++ resolved
@@ -240,18 +240,11 @@
                 request_context = request_stream.select_next_some() => {
                 trace!(target: LOG_TARGET, "Handling Service API Request");
                     let (request, reply_tx) = request_context.split();
-<<<<<<< HEAD
-                    let response = self.handle_request(request, &mut utxo_validation_handles).await.map_err(|e| {
+                    let response = self.handle_request(request, &mut txo_validation_handles).await.map_err(|e| {
                         warn!(target: LOG_TARGET, "Error handling request: {:?}", e);
                         e
                     });
                     let _ = reply_tx.send(response).map_err(|e| {
-=======
-                    let _ = reply_tx.send(self.handle_request(request, &mut txo_validation_handles).await.or_else(|resp| {
-                        warn!(target: LOG_TARGET, "Error handling request: {:?}", resp);
-                        Err(resp)
-                    })).or_else(|resp| {
->>>>>>> b029cca2
                         warn!(target: LOG_TARGET, "Failed to send reply");
                         e
                     });

--- conflicted
+++ resolved
@@ -26,11 +26,7 @@
     consensus::{encode, Decodable, Encodable},
     VarInt,
 };
-<<<<<<< HEAD
-use tari_utilities::{ByteArray, ByteArrayError};
-=======
 use tari_crypto::tari_utilities::ByteArray;
->>>>>>> 5b0c7c94
 
 use crate::crypto::tari_utilities::ByteArrayError;
 
@@ -140,15 +136,9 @@
 #[cfg(test)]
 mod test {
     use monero::consensus;
-<<<<<<< HEAD
-    use tari_utilities::hex::Hex;
-
-    use super::*;
-=======
 
     use super::*;
     use crate::crypto::tari_utilities::hex::Hex;
->>>>>>> 5b0c7c94
 
     #[test]
     fn assert_size() {

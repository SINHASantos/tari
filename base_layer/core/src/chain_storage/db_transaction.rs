--- conflicted
+++ resolved
@@ -19,10 +19,7 @@
 // SERVICES; LOSS OF USE, DATA, OR PROFITS; OR BUSINESS INTERRUPTION) HOWEVER CAUSED AND ON ANY THEORY OF LIABILITY,
 // WHETHER IN CONTRACT, STRICT LIABILITY, OR TORT (INCLUDING NEGLIGENCE OR OTHERWISE) ARISING IN ANY WAY OUT OF THE
 // USE OF THIS SOFTWARE, EVEN IF ADVISED OF THE POSSIBILITY OF SUCH DAMAGE.
-<<<<<<< HEAD
-=======
-
->>>>>>> 5b0c7c94
+
 use std::{
     fmt,
     fmt::{Display, Error, Formatter},

--- conflicted
+++ resolved
@@ -212,22 +212,6 @@
         Ok(blockchain_db)
     }
 
-<<<<<<< HEAD
-    pub fn create_chain_header_if_valid(
-        &self,
-        header: BlockHeader,
-        prev: &ChainHeader,
-    ) -> Result<ChainHeader, ChainStorageError> {
-        let db = self.db_read_access()?;
-        let accum_data = self.validators.header.validate(&*db, &header, &prev.accumulated_data)?;
-        Ok(ChainHeader {
-            header,
-            accumulated_data: accum_data.build()?,
-        })
-    }
-
-=======
->>>>>>> f27cc244
     /// Returns a reference to the consensus cosntants at the current height
     pub fn consensus_constants(&self) -> Result<&ConsensusConstants, ChainStorageError> {
         let height = self.get_height()?;
@@ -359,12 +343,7 @@
         start: u64,
         end: u64,
         end_header_hash: HashOutput,
-<<<<<<< HEAD
     ) -> Result<(Vec<PrunedOutput>, Bitmap), ChainStorageError> {
-=======
-    ) -> Result<(Vec<PrunedOutput>, Bitmap), ChainStorageError>
-    {
->>>>>>> f27cc244
         let db = self.db_read_access()?;
         let accum_data = db.fetch_block_accumulated_data(&end_header_hash).or_not_found(
             "BlockAccumulatedData",
@@ -385,18 +364,6 @@
     }
 
     /// Returns the block header at the given block height.
-<<<<<<< HEAD
-    pub fn fetch_header_and_accumulated_data(
-        &self,
-        height: u64,
-    ) -> Result<(BlockHeader, BlockHeaderAccumulatedData), ChainStorageError> {
-        let db = self.db_read_access()?;
-        db.fetch_header_and_accumulated_data(height)
-    }
-
-    /// Returns the block header at the given block height.
-=======
->>>>>>> f27cc244
     pub fn fetch_chain_header(&self, height: u64) -> Result<ChainHeader, ChainStorageError> {
         let db = self.db_read_access()?;
         let chain_header = db.fetch_chain_header_by_height(height)?;
@@ -492,14 +459,7 @@
 
     /// Store the provided headers. This function does not do any validation and assumes the inserted header has already
     /// been validated.
-<<<<<<< HEAD
-    pub fn insert_valid_headers(
-        &self,
-        headers: Vec<(BlockHeader, BlockHeaderAccumulatedData)>,
-    ) -> Result<(), ChainStorageError> {
-=======
     pub fn insert_valid_headers(&self, headers: Vec<ChainHeader>) -> Result<(), ChainStorageError> {
->>>>>>> f27cc244
         let mut db = self.db_write_access()?;
         insert_headers(&mut *db, headers)
     }
@@ -1046,24 +1006,6 @@
 
 pub fn fetch_chain_headers<T: BlockchainBackend>(
     db: &T,
-<<<<<<< HEAD
-    mut start: u64,
-    mut end_inclusive: u64,
-) -> Result<Vec<ChainHeader>, ChainStorageError> {
-    let is_reversed = start > end_inclusive;
-
-    if is_reversed {
-        mem::swap(&mut end_inclusive, &mut start);
-    };
-    // Allow the headers to be returned in reverse order
-    let mut headers = Vec::with_capacity((end_inclusive - start) as usize);
-    for h in start..=end_inclusive {
-        let (header, accumulated_data) = db.fetch_header_and_accumulated_data(h)?;
-        headers.push(ChainHeader {
-            header,
-            accumulated_data,
-        });
-=======
     start: u64,
     end_inclusive: u64,
 ) -> Result<Vec<ChainHeader>, ChainStorageError>
@@ -1072,7 +1014,6 @@
         return Err(ChainStorageError::InvalidQuery(
             "end_inclusive must be greater than start".to_string(),
         ));
->>>>>>> f27cc244
     }
 
     (start..=end_inclusive)
@@ -1080,14 +1021,7 @@
         .collect()
 }
 
-<<<<<<< HEAD
-fn insert_headers<T: BlockchainBackend>(
-    db: &mut T,
-    headers: Vec<(BlockHeader, BlockHeaderAccumulatedData)>,
-) -> Result<(), ChainStorageError> {
-=======
 fn insert_headers<T: BlockchainBackend>(db: &mut T, headers: Vec<ChainHeader>) -> Result<(), ChainStorageError> {
->>>>>>> f27cc244
     let mut txn = DbTransaction::new();
     headers.into_iter().for_each(|chain_header| {
         txn.insert_chain_header(chain_header);
@@ -1254,113 +1188,6 @@
 }
 
 fn fetch_block_with_kernel<T: BlockchainBackend>(
-<<<<<<< HEAD
-    _db: &T,
-    _excess_sig: Signature,
-) -> Result<Option<HistoricalBlock>, ChainStorageError> {
-    unimplemented!()
-    // let metadata = db.fetch_chain_metadata()?;
-    // let db_height = metadata.height_of_longest_chain.unwrap_or(0);
-    // let horizon_height = metadata.horizon_block(db_height);
-    // for i in (horizon_height..db_height).rev() {
-    //     let kernel_cp = fetch_checkpoint(db, MmrTree::Kernel, i)?;
-    //     let (kernel_hashes, _) = kernel_cp.into_parts();
-    //     let kernels = fetch_kernels(db, kernel_hashes)?;
-    //     for kernel in kernels {
-    //         if kernel.excess_sig == excess_sig {
-    //             return Ok(Some(fetch_block(db, i)?));
-    //         }
-    //     }
-    // }
-    // // data is not in the pruning horizon, let's check behind that but only if there is a pruning horizon
-    // if horizon_height > 0 {
-    //     let kernel_cp = fetch_checkpoint(db, MmrTree::Kernel, horizon_height - 1)?;
-    //     let (kernel_hashes, _) = kernel_cp.into_parts();
-    //     let kernels = fetch_kernels(db, kernel_hashes)?;
-    //     for kernel in kernels {
-    //         if kernel.excess_sig == excess_sig {
-    //             return Ok(None);
-    //         }
-    //     }
-    // }
-    // Err(ChainStorageError::ValueNotFound {
-    //     entity: "Kernel".to_string(),
-    //     field: "Excess sig".to_string(),
-    //     value: excess_sig.get_signature().to_hex(),
-    // })
-}
-
-fn fetch_block_with_utxo<T: BlockchainBackend>(
-    _db: &T,
-    _commitment: Commitment,
-) -> Result<Option<HistoricalBlock>, ChainStorageError> {
-    unimplemented!()
-    // let metadata = db.fetch_chain_metadata()?;
-    // let db_height = metadata.height_of_longest_chain.unwrap_or(0);
-    // let horizon_height = metadata.horizon_block(db_height);
-    // for i in (horizon_height..db_height).rev() {
-    //     let utxo_cp = fetch_checkpoint(db, MmrTree::Utxo, i)?;
-    //     let (utxo_hashes, _) = utxo_cp.into_parts();
-    //     let utxos = fetch_outputs(db, utxo_hashes)?;
-    //     for utxo in utxos.0 {
-    //         if utxo.commitment == commitment {
-    //             return Ok(Some(fetch_block(db, i)?));
-    //         }
-    //     }
-    //     for comm in utxos.1 {
-    //         if comm == commitment {
-    //             return Ok(Some(fetch_block(db, i)?));
-    //         }
-    //     }
-    // }
-    // // data is not in the pruning horizon, let's check behind that but only if there is a pruning horizon
-    // if horizon_height > 0 {
-    //     let utxo_cp = fetch_checkpoint(db, MmrTree::Utxo, horizon_height - 1)?;
-    //     let (utxo_hashes, _) = utxo_cp.into_parts();
-    //     let utxos = fetch_outputs(db, utxo_hashes)?;
-    //     for utxo in utxos.0 {
-    //         if utxo.commitment == commitment {
-    //             return Ok(None);
-    //         }
-    //     }
-    //     for comm in utxos.1 {
-    //         if comm == commitment {
-    //             return Ok(None);
-    //         }
-    //     }
-    // }
-    // Err(ChainStorageError::ValueNotFound {
-    //     entity: "Utxo".to_string(),
-    //     field: "Commitment".to_string(),
-    //     value: commitment.to_hex(),
-    // })
-}
-
-fn fetch_block_with_stxo<T: BlockchainBackend>(
-    _db: &T,
-    _commitment: Commitment,
-) -> Result<Option<HistoricalBlock>, ChainStorageError> {
-    unimplemented!()
-    // let metadata = db.fetch_chain_metadata()?;
-    // let db_height = metadata.height_of_longest_chain.unwrap_or(0);
-    // let horizon_height = metadata.horizon_block(db_height);
-    // for i in (horizon_height..db_height).rev() {
-    //     let utxo_cp = fetch_checkpoint(db, MmrTree::Utxo, i)?;
-    //     let (_, deleted) = utxo_cp.into_parts();
-    //     let inputs = fetch_inputs(db, deleted)?;
-    //     for input in inputs {
-    //         if input.commitment == commitment {
-    //             return Ok(Some(fetch_block(db, i)?));
-    //         }
-    //     }
-    // }
-    // // data is not in the pruning horizon, we cannot check stxo's behind pruning horizon
-    // Err(ChainStorageError::ValueNotFound {
-    //     entity: "Utxo".to_string(),
-    //     field: "Commitment".to_string(),
-    //     value: commitment.to_hex(),
-    // })
-=======
     db: &T,
     excess_sig: Signature,
 ) -> Result<Option<HistoricalBlock>, ChainStorageError>
@@ -1397,7 +1224,6 @@
             value: commitment.to_hex(),
         }),
     }
->>>>>>> f27cc244
 }
 
 fn fetch_block_by_hash<T: BlockchainBackend>(
@@ -1488,11 +1314,7 @@
         info!(target: LOG_TARGET, "Deleting block {}", last_block_height - h,);
         let block = fetch_block(db, last_block_height - h)?;
         let block = Arc::new(block.try_into_chain_block()?);
-<<<<<<< HEAD
-        txn.delete_block(block.block.hash());
-=======
         txn.delete_block(block.hash().clone());
->>>>>>> f27cc244
         txn.delete_header(last_block_height - h);
         if !prune_past_horizon && !db.contains(&DbKey::OrphanBlock(block.hash().clone()))? {
             // Because we know we will remove blocks we can't recover, this will be a destructive rewind, so we can't
@@ -1705,18 +1527,8 @@
     block_validator: &dyn PostOrphanBodyValidation<T>,
     fork_height: u64,
     chain: &VecDeque<Arc<ChainBlock>>,
-<<<<<<< HEAD
 ) -> Result<Vec<Arc<ChainBlock>>, ChainStorageError> {
-    let removed_blocks = if height <= current_tip_height {
-        rewind_to_height(backend, height)?
-    } else {
-        vec![]
-    };
-=======
-) -> Result<Vec<Arc<ChainBlock>>, ChainStorageError>
-{
     let removed_blocks = rewind_to_height(backend, fork_height)?;
->>>>>>> f27cc244
     debug!(
         target: LOG_TARGET,
         "Validate and add {} chain block(s) from height {}. Rewound blocks: [{}]",
@@ -1805,31 +1617,10 @@
         return Ok(vec![]);
     }
 
-<<<<<<< HEAD
-    let mut new_tips_found = vec![];
-    let parent;
-    if let Some(curr_parent) = db.fetch_orphan_chain_tip_by_hash(&block.header.prev_hash)? {
-        parent = curr_parent;
-        txn.remove_orphan_chain_tip(block.header.prev_hash.clone());
-        debug!(
-            target: LOG_TARGET,
-            "New orphan extends a chain in the current candidate tip set"
-        );
-    } else {
-        let best_chain_connection = db.fetch_chain_header_in_all_chains(&block.header.prev_hash.clone())?;
-        if let Some(curr_parent) = best_chain_connection {
-            debug!(
-                target: LOG_TARGET,
-                "New orphan does not have a parent in the current tip set"
-            );
-            parent = curr_parent;
-        } else {
-=======
     let mut txn = DbTransaction::new();
     let parent = match db.fetch_orphan_chain_tip_by_hash(&block.header.prev_hash)? {
         Some(curr_parent) => {
             txn.remove_orphan_chain_tip(block.header.prev_hash.clone());
->>>>>>> f27cc244
             debug!(
                 target: LOG_TARGET,
                 "New orphan extends a chain in the current candidate tip set"
@@ -1892,14 +1683,8 @@
     prev_chain_header: &ChainHeader,
     validator: &dyn HeaderValidation<T>,
     txn: &mut DbTransaction,
-<<<<<<< HEAD
 ) -> Result<Vec<ChainHeader>, ChainStorageError> {
-    let children = db.fetch_orphan_children_of(prev_accumulated_data.hash.clone())?;
-=======
-) -> Result<Vec<ChainHeader>, ChainStorageError>
-{
     let children = db.fetch_orphan_children_of(prev_chain_header.hash().clone())?;
->>>>>>> f27cc244
     if children.is_empty() {
         debug!(
             target: LOG_TARGET,
@@ -2102,14 +1887,8 @@
     use super::*;
     use crate::{
         consensus::chain_strength_comparer::strongest_chain,
-<<<<<<< HEAD
         test_helpers::{
             blockchain::{create_new_blockchain, create_test_blockchain_db},
-=======
-        proof_of_work::AchievedTargetDifficulty,
-        test_helpers::{
-            blockchain::{create_new_blockchain, create_test_blockchain_db, TempDatabase},
->>>>>>> f27cc244
             create_block,
             mine_to_difficulty,
         },

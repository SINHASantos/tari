--- conflicted
+++ resolved
@@ -57,9 +57,6 @@
     transactions::{
         aggregated_body::AggregateBody,
         tari_amount::MicroTari,
-<<<<<<< HEAD
-        transaction::{KernelSum, TransactionError, TransactionInput, TransactionKernel, TransactionOutput},
-=======
         transaction::{
             KernelSum,
             OutputFlags,
@@ -68,7 +65,6 @@
             TransactionKernel,
             TransactionOutput,
         },
->>>>>>> 5ec29754
         CryptoFactories,
     },
     validation::ValidationError,

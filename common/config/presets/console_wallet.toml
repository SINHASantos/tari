--- conflicted
+++ resolved
@@ -14,11 +14,8 @@
 wallet_db_file = "wallet/wallet.dat"
 console_wallet_db_file = "wallet/console-wallet.dat"
 
-<<<<<<< HEAD
 # Enable the gRPC server for the base node. Set this to true if you want to enable third-party wallet software
 grpc_enabled = true
-=======
->>>>>>> 5b0c7c94
 # The socket to expose for the gRPC wallet server. This value is ignored if grpc_enabled is false.
 # Valid values here are IPv4 and IPv6 TCP sockets, local unix sockets (e.g. "ipc://base-node-gprc.sock.100")
 grpc_address = "127.0.0.1:18143"
@@ -205,7 +202,6 @@
 # direcly over TCP. /ip4, /ip6, /dns, /dns4 and /dns6 are supported.
 # tor_proxy_bypass_addresses = ["/dns4/my-foo-base-node/tcp/9998"]
 # When using the tor transport and set to true, outbound TCP connections bypass the tor proxy. Defaults to false for better privacy
-<<<<<<< HEAD
 # tor_proxy_bypass_for_outbound_tcp = false;
 
 
@@ -258,6 +254,4 @@
 # direcly over TCP. /ip4, /ip6, /dns, /dns4 and /dns6 are supported.
 # tor_proxy_bypass_addresses = ["/dns4/my-foo-base-node/tcp/9998"]
 # When using the tor transport and set to true, outbound TCP connections bypass the tor proxy. Defaults to false for better privacy
-=======
->>>>>>> 5b0c7c94
 # tor_proxy_bypass_for_outbound_tcp = false;
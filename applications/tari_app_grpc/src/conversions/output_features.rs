--- conflicted
+++ resolved
@@ -20,10 +20,10 @@
 // WHETHER IN CONTRACT, STRICT LIABILITY, OR TORT (INCLUDING NEGLIGENCE OR OTHERWISE) ARISING IN ANY WAY OUT OF THE
 // USE OF THIS SOFTWARE, EVEN IF ADVISED OF THE POSSIBILITY OF SUCH DAMAGE.
 
-<<<<<<< HEAD
 use std::convert::{TryFrom, TryInto};
 
 use tari_common_types::types::{Commitment, PublicKey};
+
 use tari_core::transactions::transaction::{
     AssetOutputFeatures,
     MintNonFungibleFeatures,
@@ -35,11 +35,6 @@
 use tari_crypto::tari_utilities::ByteArray;
 
 use crate::tari_rpc as grpc;
-=======
-use std::convert::TryFrom;
-
-use tari_core::transactions::transaction::{OutputFeatures, OutputFlags};
->>>>>>> 5b0c7c94
 
 use crate::tari_rpc as grpc;
 
